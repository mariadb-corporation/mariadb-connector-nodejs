--- conflicted
+++ resolved
@@ -13,11 +13,7 @@
 
 **Non-blocking MariaDB and MySQL client for Node.js.**
 
-<<<<<<< HEAD
-MariaDB and MySQL client, 100% javascript, compatible with node 7.6+, with promise API.
-=======
-MariaDB and MySQL client, 100% JavaScript, compatible with Node.js 6+, with the Promise API.
->>>>>>> b1ee4477
+MariaDB and MySQL client, 100% JavaScript, compatible with Node.js 7.6+, with the Promise API.
 
 ## Why a New Client?
 
