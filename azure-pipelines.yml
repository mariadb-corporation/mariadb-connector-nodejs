--- conflicted
+++ resolved
@@ -49,16 +49,10 @@
         inputs:
           source: 'specific'
           project: '550599d3-6165-4abd-8c86-e3f7e53a1847'
-<<<<<<< HEAD
-          artifact: Windows
-          runVersion: 'specific'
-          runId: 438
-=======
-          artifact: 'windows'
+          artifact: 'Windows'
           pipeline: 3
           runVersion: 'latestFromBranch'
           runBranch: 'refs/heads/10.4-enterprise'
->>>>>>> 0887be27
           downloadPath: $(System.DefaultWorkingDirectory)
       - script: |
           node --version
@@ -66,23 +60,12 @@
         displayName: 'install node.js'
 
       - script: |
-<<<<<<< HEAD
           dir $(System.DefaultWorkingDirectory)\win_build\
           for /f %%a in ('dir /B $(System.DefaultWorkingDirectory)\win_build\mariadb-enterprise-10.*-winx64.msi') do set servername=$(System.DefaultWorkingDirectory)\win_build\%%a
           echo %servername%
           msiexec /i %servername% INSTALLDIR=c:\projects\server SERVICENAME=mariadb ALLOWREMOTEROOTACCESS=true /qn
           c:\projects\server\bin\mysql.exe -e "create database testn" --user=root
-          c:\projects\server\bin\mysql.exe -e "CREATE USER 'someUser'@'%' identified by 'Passw@rd2';" --user=root
           c:\projects\server\bin\mysql.exe -e "GRANT ALL on *.* to 'someUser'@'%' identified by 'Passw@rd2' with grant option;" --user=root
-=======
-          dir $(System.DefaultWorkingDirectory)\win_build
-          for /f %%a in ('dir /b win_build\mariadb-enterprise-10.*-winx64.msi') do set "servername=%%a"
-          echo %servername%
-          msiexec /i win_build\%servername% INSTALLDIR=c:\projects\server SERVICENAME=mariadb ALLOWREMOTEROOTACCESS=true /qn /l*v win_build\install.txt
-          type win_build\install.txt
-          c:\projects\server\bin\mysql.exe -e "create database testn" --user=root
-          c:\projects\server\bin\mysql.exe -e "GRANT ALL on *.* to 'root'@'localhost' identified by 'Passw@rd2' with grant option;" --user=root
->>>>>>> 0887be27
         displayName: 'install server'
 
       - script: |
@@ -140,10 +123,10 @@
           source: 'specific'
           project: '550599d3-6165-4abd-8c86-e3f7e53a1847'
           artifact: '$(containerImage)-deb'
-          runVersion: 'specific'
-          runId: 569
+          pipeline: 3
+          runVersion: 'latestFromBranch'
+          runBranch: 'refs/heads/10.4-enterprise'
           downloadPath: $(System.DefaultWorkingDirectory)
-
 
       - task: DownloadPipelineArtifact@2
         displayName: 'Download galera server artifact files'
