--- conflicted
+++ resolved
@@ -20,20 +20,6 @@
 ```js
 const mariadb = require('mariadb');
 
-<<<<<<< HEAD
-async function main() {
-    let conn;
-    try {
-        conn = await mariadb.createConnection({ host: 'mydb.com', user: 'myUser', password: 'myPwd' });
-        const rows = await conn.query('select 1', [2]);
-        console.log(rows); // [{ "1": 1 }]
-    } catch (e) {
-        // handle errors
-    } finally {
-        if (conn) conn.end();
-    }
-}
-=======
 async function asyncFunction() {
  const conn = await mariadb.createConnection({
   host: 'mydb.com',
@@ -51,7 +37,6 @@
 }
 
 asyncFunction();
->>>>>>> 0e5c6cec
 ```
 
 # Installation
@@ -153,15 +138,9 @@
 using code like : 
 ```js
 const conn = await mariadb.createConnection({
-<<<<<<< HEAD
   host: process.env.DB_HOST,
   user: process.env.DB_USER,
   password: process.env.DB_PWD
-=======
- host: process.env.DB_HOST,
- user: process.env.DB_USER,
- password: process.env.DB_PWD
->>>>>>> 0e5c6cec
 });
 ```
 Then for example, run node.js setting those environment variable :
@@ -177,15 +156,6 @@
 then configure dotenv to load all .env files
  
 ```js
-<<<<<<< HEAD
-  const mariadb = require('mariadb');
-  require('dotenv').config()
-  const conn = await mariadb.createConnection({
-      host: process.env.DB_HOST, 
-      user: process.env.DB_USER, 
-      password: process.env.DB_PWD
-  });
-=======
 require('dotenv').config();
 
 const conn = await mariadb.createConnection({
@@ -193,7 +163,6 @@
  user: process.env.DB_USER,
  password: process.env.DB_PWD
 });
->>>>>>> 0e5c6cec
 ```
 
 with a .env file containing
@@ -204,8 +173,6 @@
 ```
 .env files must NOT be pushed into repository,  using .gitignore
 
-<<<<<<< HEAD
-=======
 
 ### Default options consideration
 
@@ -214,23 +181,7 @@
 This option permits to avoid exact value for big integer (value > 2^53) (see [javascript ES2020 
 BigInt](https://developer.mozilla.org/en-US/docs/Web/JavaScript/Reference/Global_Objects/BigInt) ) 
 
-## Consideration for migration from mysql/mysql2
-
-### Experimental `??` syntax 
-mysql has an experimental syntax permitting the use of `??` characters as placeholder to escape id.
-This isn't implemented in mariadb driver, permitting same query syntax for [Connection.query](#connectionquerysql-values---promise) and [Connection.execute](#connectionexecutesql-values--promise) (3.x version).
-
-example:
-```js
-  const res = await conn.query('call ??(?)', [myProc, 'myVal']);
-```
-has to use explicit escapeId:
-```js
-  const res = await conn.query(`call ${conn.escapeId(myProc)}(?)`, ['myVal']);
-```
-
-
->>>>>>> 0e5c6cec
+
 # Promise API
 
 **Base:**
@@ -304,18 +255,6 @@
 **Example:**
 
 ```javascript
-<<<<<<< HEAD
-let conn;
-try {
-    conn = await mariadb.createConnection({
-        host: 'mydb.com',
-        user: 'myUser',
-        password: 'myPwd'
-    });
-    console.log('connected ! connection id is ' + conn.threadId);
-} catch (err) {
-    console.log('not connected due to error: ' + err);
-=======
 try {
   const conn = await mariadb.createConnection({
     host: 'mydb.com',
@@ -325,7 +264,6 @@
   console.log("connected ! connection id is " + conn.threadId);
 } catch (err) {
   console.log("not connected due to error: " + err);
->>>>>>> 0e5c6cec
 }
 ```
 
@@ -369,30 +307,18 @@
 For instance, on Unix a connection might look like this:
 
 ```javascript
-<<<<<<< HEAD
-
-const conn = await mariadb.createConnection({
+const conn = await mariadb.createConnection({ 
     socketPath: '/tmp/mysql.sock', 
     user: 'root' 
-=======
+});
+```
+
+It has a similar syntax on Windows: 
+
+```javascript
 const conn = await mariadb.createConnection({ 
- socketPath: '/tmp/mysql.sock', 
- user: 'root' 
->>>>>>> 0e5c6cec
-});
-```
-
-It has a similar syntax on Windows: 
-
-```javascript
-const conn = await mariadb.createConnection({ 
-<<<<<<< HEAD
     socketPath: '\\\\.\\pipe\\MySQL', 
     user: 'root' 
-=======
- socketPath: '\\\\.\\pipe\\MySQL', 
- user: 'root' 
->>>>>>> 0e5c6cec
 });
 ```
 
@@ -408,7 +334,6 @@
 
 ```javascript
 const pool = mariadb.createPool({ 
-<<<<<<< HEAD
     host: 'mydb.com', 
     user: 'myUser', 
     connectionLimit: 5 
@@ -422,20 +347,6 @@
 } catch (err) {
     console.log('not connected due to error: ' + err);
 }
-=======
-  host: 'mydb.com', 
-  user: 'myUser', 
-  connectionLimit: 5 
-});
-
-try {
-  const conn = await pool.getConnection();
-  console.log("connected ! connection id is " + conn.threadId);
-} catch (err) {
-  console.log("not connected due to error: " + err);
-}
-
->>>>>>> 0e5c6cec
 ```
 
 ### Pool options
@@ -473,25 +384,12 @@
 cluster.add('slave2', { host: 'mydb3.com', user: 'myUser', connectionLimit: 5 });
 
 //getting a connection from slave1 or slave2 using round-robin
-<<<<<<< HEAD
-async function get() {
-    let conn;
-    try {
-        conn = await cluster.getConnection(/^slave*$, "RR");
-        const row = await conn.query('SELECT 1');
-        conn.end();
-        return row[0]['@node'];
-    } finally {
-        if (conn) conn.end();
-    }
-=======
 const conn = await cluster.getConnection(/slave*/, "RR");
 try {
   const rows = await conn.query("SELECT 1");
   return rows[0]["1"];
 } finally {
   conn.end();
->>>>>>> 0e5c6cec
 }
 ```
 
@@ -554,26 +452,16 @@
 For instance, when using an SQL string:
 
 ```js
-<<<<<<< HEAD
 const rows = await conn.query('SELECT NOW()');
-=======
-const rows = await connection.query("SELECT NOW()");
->>>>>>> 0e5c6cec
 console.log(rows); //[ { 'NOW()': 2018-07-02T17:06:38.000Z }, meta: [ ... ] ]
 ```
 
 Alternatively, you could use the JSON object:
 
 ```js
-<<<<<<< HEAD
 const rows = await conn.query({
     dateStrings: true, 
     sql: 'SELECT NOW()'
-=======
-const rows = await connection.query({
-  dateStrings:true, 
-  sql:'SELECT NOW()'
->>>>>>> 0e5c6cec
 });
 console.log(rows); //[ { 'NOW()': '2018-07-02 19:06:38' }, meta: [ ... ] ]
 ```
@@ -590,18 +478,11 @@
 For instance,
 
 ```js
-<<<<<<< HEAD
-await connection.query(
-  'INSERT INTO someTable VALUES (?, ?, ?)', 
-  [1, Buffer.from('c327a97374', 'hex'), 'mariadb']
-);
-=======
 const res = await connection.query("INSERT INTO someTable VALUES (?, ?, ?)", [
   1,
   Buffer.from("c327a97374", "hex"),
   "mariadb",
 ]);
->>>>>>> 0e5c6cec
 //will send INSERT INTO someTable VALUES (1, _BINARY '.\'.st', 'mariadb')
 ```
 
@@ -611,16 +492,9 @@
 ```js
 const https = require('https');
 //3Mb page
-<<<<<<< HEAD
 https.get(
     'https://node.green/#ES2018-features-Promise-prototype-finally-basic-support',
     readableStream => conn.query('INSERT INTO StreamingContent (b) VALUE (?)', [readableStream]);
-=======
-https.get("https://node.green/#ES2018-features-Promise-prototype-finally-basic-support",
-  readableStream => {
-     connection.query("INSERT INTO StreamingContent (b) VALUE (?)", [readableStream]);        
-  }
->>>>>>> 0e5c6cec
 )
 ```
 
@@ -638,12 +512,7 @@
                        'name VARCHAR(30) NOT NULL,' +
                        'PRIMARY KEY (id))');
 const res = await connection.query('INSERT INTO animals(name) value (?)', ['sea lions']);
-<<<<<<< HEAD
 //res : { affectedRows: 1, insertId: 1, warningStatus: 0 }
-=======
-console.log(res);
-//log : { affectedRows: 1, insertId: 1, warningStatus: 0 }
->>>>>>> 0e5c6cec
 ```
 
 ### Array Result-sets 
@@ -654,12 +523,7 @@
 
 ```javascript
 const res = await connection.query('select * from animals');
-<<<<<<< HEAD
 // res : [
-=======
-console.log(res); 
-// [ 
->>>>>>> 0e5c6cec
 //    { id: 1, name: 'sea lions' }, 
 //    { id: 2, name: 'bird' }, 
 //    meta: [ ... ]
@@ -732,16 +596,8 @@
 
 ```javascript
 await connection.query(
-<<<<<<< HEAD
 	{ namedPlaceholders: true, sql: 'INSERT INTO someTable VALUES (:id, :img, :db)' },
 	{ id: 1, img: Buffer.from('c327a97374', 'hex'), db: 'mariadb' }
-=======
-  {
-    namedPlaceholders: true,
-    sql: "INSERT INTO someTable VALUES (:id, :img, :db)",
-  },
-  { id: 1, img: Buffer.from("c327a97374", "hex"), db: "mariadb" }
->>>>>>> 0e5c6cec
 );
 ```
 
@@ -756,12 +612,7 @@
 
 ```javascript
 const res = await connection.query({ rowsAsArray: true, sql: 'select * from animals' });
-<<<<<<< HEAD
 // res = [ 
-=======
-console.log(res); 
-// [ 
->>>>>>> 0e5c6cec
 //    [ 1, 'sea lions' ], 
 //    [ 2, 'bird' ],
 //    meta: [...]
@@ -778,18 +629,10 @@
 
 ```javascript
 const res = await connection.query({
-<<<<<<< HEAD
     nestTables:true, 
     sql:'select a.name, a.id, b.name from animals a, animals b where b.id=1'
 });
 // res = [ 
-=======
-  nestTables:true, 
-  sql:'select a.name, a.id, b.name from animals a, animals b where b.id=1'
-});
-console.log(res); 
-//[ 
->>>>>>> 0e5c6cec
 //  { 
 //     a: { name: 'sea lions', id: 1 }, 
 //     b: { name: 'sea lions' } 
@@ -806,18 +649,10 @@
 
 ```javascript
 const res = await connection.query({
-<<<<<<< HEAD
     nestTables: '_', 
     sql:'select a.name, a.id, b.name from animals a, animals b where b.id=1'
 });
 // res = [ 
-=======
-  nestTables: '_', 
-  sql:'select a.name, a.id, b.name from animals a, animals b where b.id=1'
-});
-console.log(res); 
-//[ 
->>>>>>> 0e5c6cec
 //  { a_name: 'sea lions', a_id: 1, b_name: 'sea lions' }, 
 //  { a_name: 'bird', a_id: 2, b_name: 'sea lions' },
 //  meta: [...]
@@ -898,12 +733,7 @@
 
 ```js
 const rows = await connection.query("SELECT 1, 'a'");
-<<<<<<< HEAD
 // rows = [ 
-=======
-console.log(rows);
-// [ 
->>>>>>> 0e5c6cec
 //   { '1': 1, a: 'a' },
 //   meta: [ 
 //     { 
@@ -936,10 +766,6 @@
 //     } 
 //   ] 
 // ]
-<<<<<<< HEAD
-=======
-assert.equal(rows.length, 1);
->>>>>>> 0e5c6cec
 ```
 
 
@@ -1135,15 +961,6 @@
 
 ```javascript
 try {
-<<<<<<< HEAD
-    conn.beginTransaction();
-    conn.query('INSERT INTO testTransaction values (?)', ['test1']);
-    conn.query('INSERT INTO testTransaction values (?)', ['test2']);
-    conn.commit();
-} catch (e) {
-    console.log(e);
-    conn.rollback();
-=======
     
   await conn.beginTransaction();
   await conn.query("INSERT INTO testTransaction values ('test')");
@@ -1152,7 +969,6 @@
   
 } catch(err) {
   await conn.rollback();
->>>>>>> 0e5c6cec
 }
 ```
  
@@ -1311,11 +1127,7 @@
 // "SELECT * FROM `table:a` where myCol = 'let\\'s go'"
 
 // using template literals:
-<<<<<<< HEAD
 const res = await con.query(`SELECT * FROM ${con.escapeId(myTable)} where myCol = ?`, [myColVar]); 
-=======
-const res = await con.query(`SELECT * FROM ${con.escapeId(myTable)} where myCol = ?`, [myColVar]);
->>>>>>> 0e5c6cec
 ```
 
 
@@ -1375,17 +1187,10 @@
 ```javascript
 
 const conn = await mariadb.createConnection({
-<<<<<<< HEAD
     user: 'root', 
     password: 'myPwd', 
     host: 'localhost', 
     socketTimeout: 100
-=======
-  user: 'root', 
-  password: 'myPwd', 
-  host: 'localhost', 
-  socketTimeout: 100
->>>>>>> 0e5c6cec
 });
 
 conn.on('error', err => {
@@ -1404,10 +1209,7 @@
   //  sqlState: '08S01',
   //  code: 'ER_SOCKET_TIMEOUT' }
 });
-<<<<<<< HEAD
-
-=======
->>>>>>> 0e5c6cec
+
 ```
 
 
