--- conflicted
+++ resolved
@@ -1,7 +1,6 @@
 "use strict";
 
 let Connection = require("./lib/connection");
-<<<<<<< HEAD
 let Pool = require("./lib/pool");
 
 let ConnOptions = require("./lib/config/connection-options");
@@ -9,16 +8,8 @@
 
 module.exports.createConnection = function createConnection(opts) {
   try {
-    let options = new ConnOptions(opts);
-=======
-let ConnOptions = require("./lib/config/connection-options");
-
-module.exports.createConnection = function createConnection(opts) {
-  try {
     const options = new ConnOptions(opts);
->>>>>>> 93f4d25a
-    const conn = new Connection(options);
-    return conn.connect();
+    return new Connection(options).connect();
   } catch (err) {
     return Promise.reject(err);
   }
