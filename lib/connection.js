'use strict';

const EventEmitter = require('events');
const util = require('util');
const Queue = require('denque');
const Net = require('net');
const PacketInputStream = require('./io/packet-input-stream');
const PacketOutputStream = require('./io/packet-output-stream');
const CompressionInputStream = require('./io/compression-input-stream');
const CompressionOutputStream = require('./io/compression-output-stream');
const ServerStatus = require('./const/server-status');
const ConnectionInformation = require('./misc/connection-information');
const tls = require('tls');
const Errors = require('./misc/errors');
const Utils = require('./misc/utils');
const Capabilities = require('./const/capabilities');
const moment = require('moment-timezone');

/*commands*/
const Handshake = require('./cmd/handshake/handshake');
const Quit = require('./cmd/quit');
const Ping = require('./cmd/ping');
const Reset = require('./cmd/reset');
const Query = require('./cmd/query');
const Prepare = require('./cmd/prepare');
const OkPacket = require('./cmd/class/ok-packet');
const Execute = require('./cmd/execute');
const ClosePrepare = require('./cmd/close-prepare');
const BatchBulk = require('./cmd/batch-bulk');
const ChangeUser = require('./cmd/change-user');
const { Status } = require('./const/connection_status');
const CommandParameter = require('./command-parameter');

/**
 * New Connection instance.
 *
 * @param options    connection options
 * @returns Connection instance
 * @constructor
 * @fires Connection#connect
 * @fires Connection#end
 * @fires Connection#error
 *
 */
class Connection extends EventEmitter {
  opts;
  sendQueue = new Queue();
  receiveQueue = new Queue();
  waitingAuthenticationQueue = new Queue();
  status = Status.NOT_CONNECTED;
  socket = null;
  timeout = null;
  addCommand;
  streamOut;
  streamIn;
  info;

  constructor(options) {
    super();

    this.opts = Object.assign(new EventEmitter(), options);
    this.info = new ConnectionInformation(this.opts);
    this.addCommand = this.addCommandQueue;
    this.streamOut = new PacketOutputStream(this.opts, this.info);
    this.streamIn = new PacketInputStream(
      this.unexpectedPacket.bind(this),
      this.receiveQueue,
      this.streamOut,
      this.opts,
      this.info
    );

    if (this.opts.prepareCacheLength > 0) {
      this.info._prepareCache.onEviction = (key, value) => value.unCache();
    }
    this.on(
      'close_prepare',
      function (prepareResultPacket) {
        this.addCommand(
          new ClosePrepare(
            new CommandParameter(null, null, null, null),
            () => {},
            () => {},
            prepareResultPacket
          )
        );
      }.bind(this)
    );
    this.escape = Utils.escape.bind(this, this.opts, this.info);
    this.escapeId = Utils.escapeId.bind(this, this.opts, this.info);
  }

  //*****************************************************************
  // public methods
  //*****************************************************************

  /**
   * Connect event
   *
   * @returns {Promise} promise
   */
  connect() {
    const conn = this;
    this.status = Status.CONNECTING;
    const handshakeParam = new CommandParameter(null, null, this.opts, null);
    return new Promise(function (resolve, reject) {
      conn.connectRejectFct = reject;
      conn.connectResolveFct = resolve;
      // add a handshake to msg queue
      const handshake = new Handshake(
        handshakeParam,
        conn.authSucceedHandler.bind(conn),
        conn.authFailHandler.bind(conn),
        conn.createSecureContext.bind(conn),
        conn.addCommandEnable.bind(conn),
        conn.getSocket.bind(conn)
      );
      Error.captureStackTrace(handshake);

      handshake.once('end', () => {
        // conn.info.collation might not be initialized
        // in case of handshake throwing error
        if (!conn.opts.collation && conn.info.collation) {
          conn.opts.emit('collation', conn.info.collation);
        }

        process.nextTick(conn.nextSendCmd.bind(conn));
      });

      conn.receiveQueue.push(handshake);
      conn.streamInitSocket.call(conn);
    });
  }

  executePromise(cmdParam, prepare, resolve, reject) {
    const cmd = new Execute(
      resolve,
      function (err) {
        if (this.opts.logger.error) this.opts.logger.error(err);
        reject(err);
      }.bind(this),
      this.opts,
      cmdParam,
      prepare
    );
    this.addCommand(cmd);
  }

  batch(cmdParam) {
    if (!cmdParam.sql) {
      const err = Errors.createError(
        'sql parameter is mandatory',
        Errors.ER_UNDEFINED_SQL,
        this.info,
        'HY000',
        null,
        false,
        cmdParam.stack
      );
      if (this.opts.logger.error) this.opts.logger.error(err);
      return Promise.reject(err);
    }
    if (!cmdParam.values) {
      const err = Errors.createError(
        'Batch must have values set',
        Errors.ER_BATCH_WITH_NO_VALUES,
        this.info,
        'HY000',
        cmdParam.sql,
        false,
        cmdParam.stack
      );
      if (this.opts.logger.error) this.opts.logger.error(err);
      return Promise.reject(err);
    }

    return new Promise(this.prepare.bind(this, cmdParam, this.executePromise.bind(this))).then((prepare) => {
      const usePlaceHolder = (cmdParam.opts && cmdParam.opts.namedPlaceholders) || this.opts.namedPlaceholders;
      let vals;
      if (Array.isArray(cmdParam.values)) {
        if (usePlaceHolder) {
          vals = cmdParam.values;
        } else if (Array.isArray(cmdParam.values[0])) {
          vals = cmdParam.values;
        } else if (prepare.parameters.length === 1) {
          vals = [];
          for (let i = 0; i < cmdParam.values.length; i++) {
            vals.push([cmdParam.values[i]]);
          }
        } else {
          vals = [cmdParam.values];
        }
      } else {
        vals = [[cmdParam.values]];
      }
      cmdParam.values = vals;
      let useBulk = this._canUseBulk(vals, cmdParam.opts);
      if (useBulk) {
        return new Promise(this.executeBulkPromise.bind(this, cmdParam, prepare));
      } else {
        const executes = [];
        for (let i = 0; i < vals.length; i++) {
          executes.push(prepare.execute(vals[i], cmdParam.opts, null, cmdParam.stack));
        }
        return Promise.all(executes).then(
          function (res) {
            prepare.close();
            if (cmdParam.opts && cmdParam.opts.fullResult) {
              return Promise.resolve(res);
            } else {
              // aggregate results
              const firstResult = res[0];
              if (firstResult instanceof OkPacket) {
                let affectedRows = 0;
                const insertId = firstResult.insertId;
                const warningStatus = firstResult.warningStatus;
                for (let i = 0; i < res.length; i++) {
                  affectedRows += res[i].affectedRows;
                }
                return Promise.resolve(new OkPacket(affectedRows, insertId, warningStatus));
              } else {
                // results have result-set. example :'INSERT ... RETURNING'
                // aggregate results
                const rs = [];
                rs.meta = res.meta;
                res.forEach((row) => {
                  Array.prototype.push.apply(rs, row);
                });
                rs.meta = res.meta;
                return Promise.resolve(rs);
              }
            }
          }.bind(this)
        );
      }
    });
  }

  executeBulkPromise(cmdParam, prepare, resolve, reject) {
    const cmd = new BatchBulk(
      (res) => {
        prepare.close();
        return resolve(res);
      },
      function (err) {
        if (this.opts.logger.error) this.opts.logger.error(err);
        reject(err);
      }.bind(this),
      this.opts,
      prepare,
      cmdParam
    );
    this.addCommand(cmd);
  }

  /**
   * Send an empty MySQL packet to ensure connection is active, and reset @@wait_timeout
   * @param cmdParam command context
   */
  ping(cmdParam, resolve, reject) {
    if (cmdParam.opts && cmdParam.opts.timeout) {
      if (cmdParam.opts.timeout < 0) {
        const err = Errors.createError(
          'Ping cannot have negative timeout value',
          Errors.ER_BAD_PARAMETER_VALUE,
          this.info,
          '0A000'
        );
        if (this.opts.logger.error) this.opts.logger.error(err);
        reject(err);
        return;
      }
      let tOut = setTimeout(
        function () {
          tOut = undefined;
          const err = Errors.createFatalError('Ping timeout', Errors.ER_PING_TIMEOUT, this.info, '0A000');
          if (this.opts.logger.error) this.opts.logger.error(err);
          // close connection
          this.addCommand = this.addCommandDisabled;
          clearTimeout(this.timeout);
          if (this.status !== Status.CLOSING && this.status !== Status.CLOSED) {
            this.sendQueue.clear();
            this.status = Status.CLOSED;
            this.socket.destroy();
          }
          this.clear();
          reject(err);
        }.bind(this),
        cmdParam.opts.timeout
      );
      this.addCommand(
        new Ping(
          cmdParam,
          () => {
            if (tOut) {
              clearTimeout(tOut);
              resolve();
            }
          },
          (err) => {
            if (this.opts.logger.error) this.opts.logger.error(err);
            clearTimeout(tOut);
            reject(err);
          }
        )
      );
      return;
    }
    this.addCommand(new Ping(cmdParam, resolve, reject));
  }

  /**
   * Send a reset command that will
   * - rollback any open transaction
   * - reset transaction isolation level
   * - reset session variables
   * - delete user variables
   * - remove temporary tables
   * - remove all PREPARE statement
   */
  reset(cmdParam, resolve, reject) {
    if (
      (this.info.isMariaDB() && this.info.hasMinVersion(10, 2, 4)) ||
      (!this.info.isMariaDB() && this.info.hasMinVersion(5, 7, 3))
    ) {
<<<<<<< HEAD
      const resetCmd = new Reset(cmdParam, resolve, reject);
      this.addCommand(resetCmd);
      return;
=======
      const conn = this;
      return new Promise(function (resolve, reject) {
        return _addCommand(
          new Reset(() => {
            let prom = Promise.resolve();
            // handle timezone
            if (opts.timezone !== 'auto' && opts.tz && !opts.skipSetTimezone) {
              let tz = opts.tz;
              if (opts.tz === 'Etc/UTC') {
                tz = '+00:00';
              } else if (opts.tz.startsWith('Etc/GMT')) {
                let zone = moment.tz.zone(opts.tz);
                tz = zone.abbrs[0] + ':00';
              }
              prom = conn._queryPromise('SET time_zone=?', tz).finally(() => Promise.resolve());
            }
            // re-execute init query
            return prom
              .then(() => {
                return _executeInitQuery.call(conn);
              })
              .then(() => {
                // re-execute session timeout
                return _executeSessionTimeout.call(conn);
              })
              .then(resolve)
              .catch(reject);
          }, reject)
        );
      });
>>>>>>> 31ef3cba
    }

    const err = new Error(
      `Reset command not permitted for server ${this.info.serverVersion.raw} (requires server MariaDB version 10.2.4+ or MySQL 5.7.3+)`
    );
    err.stack = cmdParam.stack;
    if (this.opts.logger.error) this.opts.logger.error(err);
    reject(err);
  }

  /**
   * Indicates the state of the connection as the driver knows it
   * @returns {boolean}
   */
  isValid() {
    return this.status === Status.CONNECTED;
  }

  /**
   * Terminate connection gracefully.
   */
  end(cmdParam, resolve, reject) {
    this.addCommand = this.addCommandDisabled;
    clearTimeout(this.timeout);

    if (this.status < Status.CLOSING && this.status !== Status.NOT_CONNECTED) {
      this.status = Status.CLOSING;
      const ended = () => {
        this.status = Status.CLOSED;
        this.socket.destroy();
        this.socket.unref();
        this.clear();
        this.receiveQueue.clear();
        resolve();
      };
      const quitCmd = new Quit(cmdParam, ended, ended);
      this.sendQueue.push(quitCmd);
      this.receiveQueue.push(quitCmd);
      if (this.sendQueue.length === 1) {
        process.nextTick(this.nextSendCmd.bind(this));
      }
    } else resolve();
  }

  /**
   * Force connection termination by closing the underlying socket and killing server process if any.
   */
  destroy() {
    this.addCommand = this.addCommandDisabled;
    clearTimeout(this.timeout);
    if (this.status < Status.CLOSING) {
      this.status = Status.CLOSING;
      this.sendQueue.clear();
      if (this.receiveQueue.length > 0) {
        //socket is closed, but server may still be processing a huge select
        //only possibility is to kill process by another thread
        //TODO reuse a pool connection to avoid connection creation
        const self = this;
        const killCon = new Connection(this.opts);
        killCon
          .connect()
          .then(() => {
            //*************************************************
            //kill connection
            //*************************************************
            new Promise(killCon.query.bind(killCon, null, `KILL ${self.info.threadId}`, undefined)).finally((err) => {
              const destroyError = Errors.createFatalError(
                'Connection destroyed, command was killed',
                Errors.ER_CMD_NOT_EXECUTED_DESTROYED,
                self.info
              );
              if (self.opts.logger.error) self.opts.logger.error(destroyError);
              self.socketErrorDispatchToQueries(destroyError);
              if (self.socket) {
                const sok = self.socket;
                process.nextTick(() => {
                  sok.destroy();
                });
              }
              self.status = Status.CLOSED;
              self.clear();
              new Promise(killCon.end.bind(killCon)).catch(() => {});
            });
          })
          .catch(() => {
            //*************************************************
            //failing to create a kill connection, end normally
            //*************************************************
            const ended = () => {
              let sock = self.socket;
              self.clear();
              self.status = Status.CLOSED;
              sock.destroy();
              self.receiveQueue.clear();
            };
            const quitCmd = new Quit(ended, ended);
            self.sendQueue.push(quitCmd);
            self.receiveQueue.push(quitCmd);
            if (self.sendQueue.length === 1) {
              process.nextTick(self.nextSendCmd.bind(self));
            }
          });
      } else {
        this.status = Status.CLOSED;
        this.socket.destroy();
        this.clear();
      }
    }
  }

  pause() {
    this.socket.pause();
  }

  resume() {
    this.socket.resume();
  }

  format(sql, values) {
    const err = Errors.createError(
      '"Connection.format intentionally not implemented. please use Connection.query(sql, values), it will be more secure and faster',
      Errors.ER_NOT_IMPLEMENTED_FORMAT,
      this.info,
      '0A000'
    );
    if (this.opts.logger.error) this.opts.logger.error(err);
    throw err;
  }

  //*****************************************************************
  // additional public methods
  //*****************************************************************

  /**
   * return current connected server version information.
   *
   * @returns {*}
   */
  serverVersion() {
    if (!this.info.serverVersion) {
      const err = new Error('cannot know if server information until connection is established');
      if (this.opts.logger.error) this.opts.logger.error(err);
      throw err;
    }

    return this.info.serverVersion.raw;
  }

  /**
   * Change option "debug" during connection.
   * @param val   debug value
   */
  debug(val) {
    if (typeof val === 'boolean') {
      if (val && !this.opts.logger.network) this.opts.logger.network = console.log;
    } else if (typeof val === 'function') {
      this.opts.logger.network = val;
    }
    this.opts.emit('debug', val);
  }

  debugCompress(val) {
    if (val) {
      if (typeof val === 'boolean') {
        this.opts.debugCompress = val;
        if (val && !this.opts.logger.network) this.opts.logger.network = console.log;
      } else if (typeof val === 'function') {
        this.opts.debugCompress = true;
        this.opts.logger.network = val;
      }
    } else this.opts.debugCompress = false;
  }

  //*****************************************************************
  // internal public testing methods
  //*****************************************************************

  get __tests() {
    return new TestMethods(this.info.collation, this.socket);
  }

  //*****************************************************************
  // internal methods
  //*****************************************************************

  /**
   * Use multiple COM_STMT_EXECUTE or COM_STMT_BULK_EXECUTE
   *
   * @param values current batch values
   * @param _options batch option
   * @return {boolean} indicating if can use bulk command
   */
  _canUseBulk(values, _options) {
    // not using info.isMariaDB() directly in case of callback use,
    // without connection being completely finished.
    let useBulk =
      this.info.serverVersion &&
      this.info.serverVersion.mariaDb &&
      this.info.hasMinVersion(10, 2, 7) &&
      this.opts.bulk &&
      (this.info.serverCapabilities & Capabilities.MARIADB_CLIENT_STMT_BULK_OPERATIONS) > BigInt(0);
    if (_options && _options.fullResult) return false;
    if (useBulk) {
      //ensure that there is no stream object
      if (values !== undefined) {
        if (!this.opts.namedPlaceholders) {
          //ensure that all parameters have same length
          //single array is considered as an array of single element.
          const paramLen = Array.isArray(values[0]) ? values[0].length : values[0] ? 1 : 0;
          if (paramLen === 0) return false;
          for (let r = 0; r < values.length; r++) {
            let row = values[r];
            if (!Array.isArray(row)) row = [row];
            if (paramLen !== row.length) {
              return false;
            }
            for (let j = 0; j < paramLen; j++) {
              const val = row[j];
              if (
                val !== null &&
                typeof val === 'object' &&
                typeof val.pipe === 'function' &&
                typeof val.read === 'function'
              ) {
                return false;
              }
            }
          }
        } else {
          for (let r = 0; r < values.length; r++) {
            let row = values[r];
            const keys = Object.keys(row);
            for (let j = 0; j < keys.length; j++) {
              const val = row[keys[j]];
              if (
                val !== null &&
                typeof val === 'object' &&
                typeof val.pipe === 'function' &&
                typeof val.read === 'function'
              ) {
                return false;
              }
            }
          }
        }
      }
    }
    return useBulk;
  }

  executeSessionVariableQuery() {
    if (this.opts.sessionVariables) {
      const values = [];
      let sessionQuery = 'set ';
      let keys = Object.keys(this.opts.sessionVariables);
      if (keys.length > 0) {
        for (let k = 0; k < keys.length; ++k) {
          sessionQuery += (k !== 0 ? ',' : '') + '@@' + keys[k].replace(/[^a-z0-9_]/gi, '') + '=?';
          values.push(this.opts.sessionVariables[keys[k]]);
        }

        return new Promise(this.query.bind(this, new CommandParameter(sessionQuery, values))).catch((initialErr) => {
          const err = Errors.createFatalError(
            `Error setting session variable (value ${JSON.stringify(this.opts.sessionVariables)}). Error: ${
              initialErr.message
            }`,
            Errors.ER_SETTING_SESSION_ERROR,
            this.info,
            '08S01',
            sessionQuery
          );
          if (this.opts.logger.error) this.opts.logger.error(err);
          return Promise.reject(err);
        });
      }
    }
    return Promise.resolve();
  }

  /**
   * Asking server timezone if not set in case of 'auto'
   * @returns {Promise<void>}
   * @private
   */
  checkServerTimezone() {
    if (this.opts.timezone === 'auto') {
      return new Promise(
        this.query.bind(this, new CommandParameter('SELECT @@system_time_zone stz, @@time_zone tz'))
      ).then((res) => {
        const serverTimezone = res[0].tz === 'SYSTEM' ? res[0].stz : res[0].tz;
        const serverZone = moment.tz.zone(serverTimezone);
        if (serverZone) {
          const localTz = moment.tz.guess();
          if (serverTimezone === localTz) {
            //db server and client use same timezone, avoid any conversion
            this.opts.tz = null;
          } else {
            this.opts._localTz = localTz;
            this.opts.tz = serverTimezone;
          }
        } else {
          const err = Errors.createFatalError(
            `Automatic timezone setting fails. Server timezone '${serverTimezone}' doesn't have a corresponding IANA timezone. Option timezone must be set according to server timezone`,
            Errors.ER_WRONG_AUTO_TIMEZONE,
            this.info
          );
          if (this.opts.logger.error) this.opts.logger.error(err);
          return Promise.reject(err);
        }
        return Promise.resolve();
      });
    }
    if (this.opts.tz && !this.opts.skipSetTimezone) {
      let tz = this.opts.tz;
      if (this.opts.tz === 'Etc/UTC') {
        tz = '+00:00';
      } else if (this.opts.tz.startsWith('Etc/GMT')) {
        let zone = moment.tz.zone(this.opts.tz);
        tz = zone.abbrs[0] + ':00';
      }
      return new Promise(this.query.bind(this, new CommandParameter('SET time_zone=?', [tz]))).catch((err) => {
        if (this.opts.logger.error) this.opts.logger.error(err);
        console.log(
          `warning: setting timezone '${this.opts.tz}' fails on server.\n look at https://mariadb.com/kb/en/mysql_tzinfo_to_sql/ to load IANA timezone.\nSetting timezone can be disabled with option \`skipSetTimezone\``
        );
        return Promise.resolve();
      });
    }
    return Promise.resolve();
  }

  checkServerVersion() {
    if (!this.opts.forceVersionCheck) {
      return Promise.resolve();
    }
    return new Promise(this.query.bind(this, new CommandParameter('SELECT @@VERSION AS v'))).then(
      function (res) {
        this.info.serverVersion.raw = res[0].v;
        this.info.serverVersion.mariaDb = this.info.serverVersion.raw.includes('MariaDB');
        ConnectionInformation.parseVersionString(this.info);
        return Promise.resolve();
      }.bind(this)
    );
  }

  executeInitQuery() {
    if (this.opts.initSql) {
      const initialArr = Array.isArray(this.opts.initSql) ? this.opts.initSql : [this.opts.initSql];
      const initialPromises = [];
      initialArr.forEach((sql) => {
        initialPromises.push(new Promise(this.query.bind(this, new CommandParameter(sql))));
      });

      return Promise.all(initialPromises).catch((initialErr) => {
        const err = Errors.createFatalError(
          `Error executing initial sql command: ${initialErr.message}`,
          Errors.ER_INITIAL_SQL_ERROR,
          this.info
        );
        if (this.opts.logger.error) this.opts.logger.error(err);
        return Promise.reject(err);
      });
    }
    return Promise.resolve();
  }

  executeSessionTimeout() {
    if (this.opts.queryTimeout) {
      if (this.info.isMariaDB() && this.info.hasMinVersion(10, 1, 2)) {
        const query = `SET max_statement_time=${this.opts.queryTimeout / 1000}`;
        new Promise(this.query.bind(this, new CommandParameter(query))).catch(
          function (initialErr) {
            const err = Errors.createFatalError(
              `Error setting session queryTimeout: ${initialErr.message}`,
              Errors.ER_INITIAL_TIMEOUT_ERROR,
              this.info,
              '08S01',
              query
            );
            if (this.opts.logger.error) this.opts.logger.error(err);
            return Promise.reject(err);
          }.bind(this)
        );
      } else {
        const err = Errors.createError(
          `Can only use queryTimeout for MariaDB server after 10.1.1. queryTimeout value: ${this.opts.queryTimeout}`,
          Errors.ER_TIMEOUT_NOT_SUPPORTED,
          this.info,
          'HY000',
          this.opts.queryTimeout
        );
        if (this.opts.logger.error) this.opts.logger.error(err);
        return Promise.reject(err);
      }
    }
    return Promise.resolve();
  }

  getSocket() {
    return this.socket;
  }

  /**
   * Initialize socket and associate events.
   * @private
   */
  streamInitSocket() {
    if (this.opts.socketPath) {
      this.socket = Net.connect(this.opts.socketPath);
    } else if (this.opts.stream) {
      if (typeof this.opts.stream === 'function') {
        const tmpSocket = this.opts.stream(
          function (err, stream) {
            if (err) {
              this.authFailHandler(err);
              return;
            }
            this.socket = stream ? stream : Net.connect(this.opts.port, this.opts.host);
            this.socketInit();
          }.bind(this)
        );
        if (tmpSocket) {
          this.socket = tmpSocket;
          this.socketInit();
        }
      } else {
        this.authFailHandler(
          Errors.createError(
            'stream option is not a function. stream must be a function with (error, callback) parameter',
            Errors.ER_BAD_PARAMETER_VALUE,
            this.info
          )
        );
      }
      return;
    } else {
      this.socket = Net.connect(this.opts.port, this.opts.host);
    }
    this.socketInit();
  }

  socketInit() {
    if (this.opts.connectTimeout) {
      this.timeout = setTimeout(this.connectTimeoutReached.bind(this), this.opts.connectTimeout, Date.now());
    }

    this.socket.on('data', this.streamIn.onData.bind(this.streamIn));
    this.socket.on('error', this.socketErrorHandler.bind(this));
    this.socket.on('end', this.socketErrorHandler.bind(this));
    this.socket.on(
      'connect',
      function () {
        clearTimeout(this.timeout);
        if (this.status === Status.CONNECTING) {
          this.status = Status.AUTHENTICATING;
          this.socket.setTimeout(this.opts.socketTimeout, this.socketTimeoutReached.bind(this));
          this.socket.setNoDelay(true);

          // keep alive for socket. This won't reset server wait_timeout use pool option idleTimeout for that
          if (this.opts.keepAliveDelay) {
            this.socket.setKeepAlive(true, this.opts.keepAliveDelay);
          }
        }
      }.bind(this)
    );

    this.socket.writeBuf = (buf) => this.socket.write(buf);
    this.socket.flush = () => {};
    this.streamOut.setStream(this.socket);
  }

  /**
   * Authentication success result handler.
   *
   * @private
   */
  authSucceedHandler() {
    //enable packet compression according to option
    if (this.opts.compress) {
      if (this.info.serverCapabilities & Capabilities.COMPRESS) {
        this.streamOut.setStream(new CompressionOutputStream(this.socket, this.opts, this.info));
        this.streamIn = new CompressionInputStream(this.streamIn, this.receiveQueue, this.opts, this.info);
        this.socket.removeAllListeners('data');
        this.socket.on('data', this.streamIn.onData.bind(this.streamIn));
      } else if (this.opts.logger.error) {
        this.opts.logger.error(
          Errors.createError(
            "connection is configured to use packet compression, but the server doesn't have this capability",
            Errors.ER_COMPRESSION_NOT_SUPPORTED,
            this.info
          )
        );
      }
    }

    this.addCommand = this.opts.pipelining ? this.addCommandEnablePipeline : this.addCommandEnable;

    const commands = this.waitingAuthenticationQueue.toArray();
    commands.forEach((cmd) => {
      this.addCommand(cmd);
    });
    const conn = this;
    this.status = Status.INIT_CMD;
    this.executeSessionVariableQuery()
      .then(this.checkServerTimezone.bind(this))
      .then(this.checkServerVersion.bind(this))
      .then(this.executeInitQuery.bind(this))
      .then(this.executeSessionTimeout.bind(this))
      .then(() => {
        conn.status = Status.CONNECTED;
        process.nextTick(conn.connectResolveFct, conn);

        conn.connectRejectFct = null;
        conn.connectResolveFct = null;
      })
      .catch((err) => {
        if (!err.fatal) {
          const res = () => {
            conn.authFailHandler.call(conn, err);
          };
          conn.end(res, res);
        } else {
          conn.authFailHandler.call(conn, err);
        }
      });
  }

  /**
   * Authentication failed result handler.
   *
   * @private
   */
  authFailHandler(err) {
    if (this.connectRejectFct) {
      if (this.opts.logger.error) this.opts.logger.error(err);
      //remove handshake command
      this.receiveQueue.shift();
      this.fatalError(err, true);

      process.nextTick(this.connectRejectFct, err);
      this.connectRejectFct = null;
    }
  }

  /**
   * Create TLS socket and associate events.
   *
   * @param callback  callback function when done
   * @private
   */
  createSecureContext(callback) {
    const sslOption = Object.assign({}, this.opts.ssl, {
      servername: this.opts.host,
      socket: this.socket
    });

    try {
      const secureSocket = tls.connect(sslOption, callback);

      secureSocket.on('data', this.streamIn.onData.bind(this.streamIn));
      secureSocket.on('error', this.socketErrorHandler.bind(this));
      secureSocket.on('end', this.socketErrorHandler.bind(this));
      secureSocket.writeBuf = (buf) => secureSocket.write(buf);
      secureSocket.flush = () => {};

      this.socket.removeAllListeners('data');
      this.socket = secureSocket;

      this.streamOut.setStream(secureSocket);
    } catch (err) {
      this.socketErrorHandler(err);
    }
  }

  /**
   * Handle packet when no packet is expected.
   * (there can be an ERROR packet send by server/proxy to inform that connection is ending).
   *
   * @param packet  packet
   * @private
   */
  unexpectedPacket(packet) {
    if (packet && packet.peek() === 0xff) {
      //can receive unexpected error packet from server/proxy
      //to inform that connection is closed (usually by timeout)
      let err = packet.readError(this.info);
      if (err.fatal && this.status < Status.CLOSING) {
        this.emit('error', err);
        if (this.opts.logger.error) this.opts.logger.error(err);
        this.end(
          () => {},
          () => {}
        );
      }
    } else if (this.status < Status.CLOSING) {
      const err = Errors.createFatalError(
        `receiving packet from server without active commands\nconn:${this.info.threadId ? this.info.threadId : -1}(${
          packet.pos
        },${packet.end})\n${Utils.log(this.opts, packet.buf, packet.pos, packet.end)}`,
        Errors.ER_UNEXPECTED_PACKET,
        this.info
      );
      if (this.opts.logger.error) this.opts.logger.error(err);
      this.emit('error', err);
      this.destroy();
    }
  }

  /**
   * Handle connection timeout.
   *
   * @private
   */
  connectTimeoutReached(initialConnectionTime) {
    this.timeout = null;
    const handshake = this.receiveQueue.peekFront();
    const err = Errors.createFatalError(
      `Connection timeout: failed to create socket after ${Date.now() - initialConnectionTime}ms`,
      Errors.ER_CONNECTION_TIMEOUT,
      this.info,
      '08S01',
      null,
      handshake ? handshake.stack : null
    );
    if (this.opts.logger.error) this.opts.logger.error(err);
    this.authFailHandler(err);
  }

  /**
   * Handle socket timeout.
   *
   * @private
   */
  socketTimeoutReached() {
    const err = Errors.createFatalError('socket timeout', Errors.ER_SOCKET_TIMEOUT, this.info);
    if (this.opts.logger.error) this.opts.logger.error(err);
    this.fatalError(err, true);
  }

  /**
   * Add command to waiting queue until authentication.
   *
   * @param cmd         command
   * @returns {*}       current command
   * @private
   */
  addCommandQueue(cmd) {
    this.waitingAuthenticationQueue.push(cmd);
    return cmd;
  }

  /**
   * Add command to command sending and receiving queue.
   *
   * @param cmd         command
   * @returns {*}       current command
   * @private
   */
  addCommandEnable(cmd) {
    cmd.once(
      'end',
      function () {
        if (!this.sendQueue.isEmpty()) {
          setImmediate(this.nextSendCmd.bind(this));
        }
      }.bind(this)
    );

    //send immediately only if no current active receiver
    if (this.sendQueue.isEmpty() || !this.receiveQueue.peekFront()) {
      this.receiveQueue.push(cmd);
      cmd.start(this.streamOut, this.opts, this.info);
    } else {
      this.receiveQueue.push(cmd);
      this.sendQueue.push(cmd);
    }
    return cmd;
  }

  /**
   * Add command to command sending and receiving queue using pipelining
   *
   * @param cmd         command
   * @returns {*}       current command
   * @private
   */
  addCommandEnablePipeline(cmd) {
    cmd.once(
      'send_end',
      function () {
        if (!this.sendQueue.isEmpty()) {
          setImmediate(this.nextSendCmd.bind(this));
        }
      }.bind(this)
    );

    this.receiveQueue.push(cmd);
    if (this.sendQueue.isEmpty()) {
      cmd.start(this.streamOut, this.opts, this.info);
      if (cmd.sending) {
        this.sendQueue.push(cmd);
        cmd.prependOnceListener('send_end', this.sendQueue.shift.bind(this.sendQueue));
      }
    } else {
      this.sendQueue.push(cmd);
    }
    return cmd;
  }

  /**
   * Replacing command when connection is closing or closed to send a proper error message.
   *
   * @param cmd         command
   * @private
   */
  addCommandDisabled(cmd) {
    const err = cmd.throwNewError(
      'Cannot execute new commands: connection closed',
      true,
      this.info,
      '08S01',
      Errors.ER_CMD_CONNECTION_CLOSED
    );
    if (this.opts.logger.error) this.opts.logger.error(err);
  }

  /**
   * Handle socket error.
   *
   * @param err               socket error
   * @private
   */
  socketErrorHandler(err) {
    if (this.status >= Status.CLOSING) return;
    if (this.socket) {
      this.socket.writeBuf = () => {};
      this.socket.flush = () => {};
    }

    //socket has been ended without error
    if (!err) {
      err = Errors.createFatalError(
        'socket has unexpectedly been closed',
        Errors.ER_SOCKET_UNEXPECTED_CLOSE,
        this.info
      );
    } else {
      err.fatal = true;
      err.sqlState = 'HY000';
    }

    switch (this.status) {
      case Status.CONNECTING:
      case Status.AUTHENTICATING:
        const currentCmd = this.receiveQueue.peekFront();
        if (currentCmd && currentCmd.stack && err) {
          err.stack += '\n From event:\n' + currentCmd.stack.substring(currentCmd.stack.indexOf('\n') + 1);
        }
        this.authFailHandler(err);
        break;

      default:
        this.fatalError(err, false);
    }
  }

  /**
   * Fatal unexpected error : closing connection, and throw exception.
   */
  fatalError(err, avoidThrowError) {
    if (this.status >= Status.CLOSING) {
      this.socketErrorDispatchToQueries(err);
      return;
    }
    const mustThrowError = this.status !== Status.CONNECTING;
    this.status = Status.CLOSING;

    //prevent executing new commands
    this.addCommand = this.addCommandDisabled;

    if (this.socket) {
      this.socket.removeAllListeners('error');
      this.socket.removeAllListeners('timeout');
      this.socket.removeAllListeners('close');
      this.socket.removeAllListeners('data');
      if (!this.socket.destroyed) this.socket.destroy();
      this.socket = undefined;
    }
    this.status = Status.CLOSED;

    const errorThrownByCmd = this.socketErrorDispatchToQueries(err);
    if (mustThrowError) {
      if (this.opts.logger.error) this.opts.logger.error(err);
      if (this.listenerCount('error') > 0) {
        this.emit('error', err);
        this.emit('end');
        this.clear();
      } else {
        this.emit('end');
        this.clear();
        //error will be thrown if no error listener and no command did throw the exception
        if (!avoidThrowError && !errorThrownByCmd) throw err;
      }
    } else {
      this.clear();
    }
  }

  /**
   * Dispatch fatal error to current running queries.
   *
   * @param err        the fatal error
   * @return {boolean} return if error has been relayed to queries
   */
  socketErrorDispatchToQueries(err) {
    let receiveCmd;
    let errorThrownByCmd = false;
    while ((receiveCmd = this.receiveQueue.shift())) {
      if (receiveCmd && receiveCmd.onPacketReceive) {
        errorThrownByCmd = true;
        setImmediate(receiveCmd.throwError.bind(receiveCmd, err, this.info));
      }
    }
    return errorThrownByCmd;
  }

  /**
   * Will send next command in queue if any.
   *
   * @private
   */
  nextSendCmd() {
    let sendCmd;
    if ((sendCmd = this.sendQueue.shift())) {
      if (sendCmd.sending) {
        this.sendQueue.unshift(sendCmd);
      } else {
        sendCmd.start(this.streamOut, this.opts, this.info);
        if (sendCmd.sending) {
          this.sendQueue.unshift(sendCmd);
          sendCmd.prependOnceListener('send_end', this.sendQueue.shift.bind(this.sendQueue));
        }
      }
    }
  }

  /**
   * Change transaction state.
   *
   * @param sql sql
   * @returns {Promise} promise
   * @private
   */
  changeTransaction(cmdParam, resolve, reject) {
    //if command in progress, driver cannot rely on status and must execute query
    if (this.status >= Status.CLOSING) {
      const err = Errors.createFatalError(
        'Cannot execute new commands: connection closed',
        Errors.ER_CMD_CONNECTION_CLOSED,
        this.info,
        '08S01',
        cmdParam.sql
      );
      if (this.opts.logger.error) this.opts.logger.error(err);
      return reject(err);
    }

    //Command in progress => must execute query
    //or if no command in progress, can rely on status to know if query is needed
    if (this.receiveQueue.peekFront() || this.info.status & ServerStatus.STATUS_IN_TRANS) {
      const cmd = new Query(
        resolve,
        (err) => {
          if (this.opts.logger.error) this.opts.logger.error(err);
          reject(err);
        },
        this.opts,
        cmdParam
      );
      this.addCommand(cmd);
    } else resolve();
  }

  changeUser(cmdParam, resolve, reject) {
    if (!this.info.isMariaDB()) {
      const err = Errors.createError(
        'method changeUser not available for MySQL server due to Bug #83472',
        Errors.ER_MYSQL_CHANGE_USER_BUG,
        this.info,
        '0A000'
      );
      if (this.opts.logger.error) this.opts.logger.error(err);
      reject(err);
      return;
    }

    this.addCommand(
      new ChangeUser(
        cmdParam,
        this.opts,
        (res) => {
          if (cmdParam.opts && cmdParam.opts.collation) this.opts.collation = cmdParam.opts.collation;
          resolve(res);
        },
        this.authFailHandler.bind(this, reject),
        this.addCommand.bind(this)
      )
    );
  }

  query(cmdParam, resolve, reject) {
    if (!cmdParam.sql)
      return reject(
        Errors.createError(
          'sql parameter is mandatory',
          Errors.ER_UNDEFINED_SQL,
          this.info,
          'HY000',
          null,
          false,
          cmdParam.stack
        )
      );
    const cmd = new Query(
      resolve,
      (err) => {
        if (this.opts.logger.error) this.opts.logger.error(err);
        reject(err);
      },
      this.opts,
      cmdParam
    );
    this.addCommand(cmd);
  }

  prepare(cmdParam, executeFct, resolve, reject) {
    if (!cmdParam.sql)
      return reject(Errors.createError('sql parameter is mandatory', Errors.ER_UNDEFINED_SQL, this.info, 'HY000'));
    const cmd = new Prepare(
      resolve,
      (err) => {
        if (this.opts.logger.error) this.opts.logger.error(err);
        reject(err);
      },
      this.opts,
      cmdParam,
      executeFct,
      this
    );
    this.addCommand(cmd);
  }

  /**
   * Clearing connection variables when ending.
   *
   * @private
   */
  clear() {
    this.sendQueue.clear();
    this.opts.removeAllListeners();
    this.streamOut = undefined;
    this.socket = undefined;
  }

  get threadId() {
    return this.info ? this.info.threadId : null;
  }
}

class TestMethods {
  #collation;
  #socket;

  constructor(collation, socket) {
    this.#collation = collation;
    this.#socket = socket;
  }
  getCollation() {
    return this.#collation;
  }

  getSocket() {
    return this.#socket;
  }
}

util.inherits(Connection, EventEmitter);

module.exports = Connection;<|MERGE_RESOLUTION|>--- conflicted
+++ resolved
@@ -323,42 +323,39 @@
       (this.info.isMariaDB() && this.info.hasMinVersion(10, 2, 4)) ||
       (!this.info.isMariaDB() && this.info.hasMinVersion(5, 7, 3))
     ) {
-<<<<<<< HEAD
-      const resetCmd = new Reset(cmdParam, resolve, reject);
+      const conn = this;
+      const resetCmd = new Reset(
+        cmdParam,
+        () => {
+          let prom = Promise.resolve();
+          // handle timezone
+          if (conn.opts.timezone !== 'auto' && conn.opts.tz && !conn.opts.skipSetTimezone) {
+            let tz = conn.opts.tz;
+            if (conn.opts.tz === 'Etc/UTC') {
+              tz = '+00:00';
+            } else if (conn.opts.tz.startsWith('Etc/GMT')) {
+              let zone = moment.tz.zone(conn.opts.tz);
+              tz = zone.abbrs[0] + ':00';
+            }
+            prom = new Promise(conn.query.bind(this, new CommandParameter('SET time_zone=?', [tz]))).catch((err) => {
+              if (conn.opts.logger.error) conn.opts.logger.error(err);
+              console.log(
+                `warning: setting timezone '${conn.opts.tz}' fails on server.\n look at https://mariadb.com/kb/en/mysql_tzinfo_to_sql/ to load IANA timezone.\nSetting timezone can be disabled with option \`skipSetTimezone\``
+              );
+              return Promise.resolve();
+            });
+          }
+          // re-execute init query / session query timeout
+          prom
+            .then(conn.executeInitQuery.bind(conn))
+            .then(conn.executeSessionTimeout.bind(conn))
+            .then(resolve)
+            .catch(reject);
+        },
+        reject
+      );
       this.addCommand(resetCmd);
       return;
-=======
-      const conn = this;
-      return new Promise(function (resolve, reject) {
-        return _addCommand(
-          new Reset(() => {
-            let prom = Promise.resolve();
-            // handle timezone
-            if (opts.timezone !== 'auto' && opts.tz && !opts.skipSetTimezone) {
-              let tz = opts.tz;
-              if (opts.tz === 'Etc/UTC') {
-                tz = '+00:00';
-              } else if (opts.tz.startsWith('Etc/GMT')) {
-                let zone = moment.tz.zone(opts.tz);
-                tz = zone.abbrs[0] + ':00';
-              }
-              prom = conn._queryPromise('SET time_zone=?', tz).finally(() => Promise.resolve());
-            }
-            // re-execute init query
-            return prom
-              .then(() => {
-                return _executeInitQuery.call(conn);
-              })
-              .then(() => {
-                // re-execute session timeout
-                return _executeSessionTimeout.call(conn);
-              })
-              .then(resolve)
-              .catch(reject);
-          }, reject)
-        );
-      });
->>>>>>> 31ef3cba
     }
 
     const err = new Error(
