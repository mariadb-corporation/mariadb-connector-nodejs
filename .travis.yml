os: linux
dist: bionic
language: node_js
services: docker
node_js: 16
addons:
  hosts:
    - mariadb.example.com


before_install:
  - git clone https://github.com/mariadb-corporation/connector-test-machine.git


install:
  - |-
    case $TRAVIS_OS_NAME in
      windows)
        choco install -y --force nodejs-lts
        # force refresh path
        export PATH=$(cmd.exe //c "refreshenv > nul & C:\Progra~1\Git\bin\bash -c 'echo \$PATH' ")
        connector-test-machine/launch.bat -t "$srv" -v "$v" -d testn
        ;;
      linux)
        source connector-test-machine/launch.sh -t "$srv" -v "$v" -d testn -l "$local"
        ;;
    esac

env:
  global:
    - RUN_LONG_TEST=1
jobs:
  fast_finish: true
  allow_failures:
    - env: srv=build v=10.6
  include:
    - env: srv=mariadb v=10.5
      os: windows
      language: shell
    - env: srv=mariadb v=10.2 local=1
    - env: srv=mariadb v=10.3 local=1
    - env: srv=mariadb v=10.4 local=1
    - env: srv=mariadb v=10.5 local=1
    - env: srv=mariadb v=10.5 local=1
      node_js: 14
    - env: srv=mariadb v=10.5 local=1
      node_js: 12
    - env: srv=mariadb v=10.6 BENCH=1 local=1
<<<<<<< HEAD
    - if: env(TRAVIS_PULL_REQUEST) = "false"
      env: srv=maxscale
    - if: env(TRAVIS_PULL_REQUEST) = "false"
      env: srv=mariadb-es v=10.5
    - if: env(TRAVIS_PULL_REQUEST) = "false"
      env: srv=skysql RUN_LONG_TEST=0
    - if: env(TRAVIS_PULL_REQUEST) = "false"
      env: srv=skysql-ha RUN_LONG_TEST=0
    - if: env(TRAVIS_PULL_REQUEST) = "false"
      env: srv=build v=10.6
    - if: env(TRAVIS_PULL_REQUEST) = "false"
      env: srv=mysql v=5.7
    - if: env(TRAVIS_PULL_REQUEST) = "false"
=======
    - if: type = push AND fork = false
      env: srv=maxscale
    - if: type = push AND fork = false
      env: srv=mariadb-es v=10.5
    - if: type = push AND fork = false
      env: srv=skysql RUN_LONG_TEST=0
    - if: type = push AND fork = false
      env: srv=skysql-ha RUN_LONG_TEST=0
    - if: type = push AND fork = false
      env: srv=build v=10.6
    - if: type = push AND fork = false
      env: srv=mysql v=5.7
    - if: type = push AND fork = false
>>>>>>> bb73aa9b
      env: srv=mysql v=8.0

script:
  - npm install
  - npm install nyc -g
  - |-
    case $TRAVIS_OS_NAME in
      windows)
        npm run coverage:test
        ;;
      linux)
        npm run test:lint
        if [ -n "$BENCH" ] ; then
          npm install promise-mysql mysql2
          npm install microtime
          npm run benchmark
        else
          npm run coverage:test
        fi
        ;;
    esac

after_success:
  - if [ -z "$BENCH" ] ; then npm run coverage:report; fi<|MERGE_RESOLUTION|>--- conflicted
+++ resolved
@@ -46,21 +46,6 @@
     - env: srv=mariadb v=10.5 local=1
       node_js: 12
     - env: srv=mariadb v=10.6 BENCH=1 local=1
-<<<<<<< HEAD
-    - if: env(TRAVIS_PULL_REQUEST) = "false"
-      env: srv=maxscale
-    - if: env(TRAVIS_PULL_REQUEST) = "false"
-      env: srv=mariadb-es v=10.5
-    - if: env(TRAVIS_PULL_REQUEST) = "false"
-      env: srv=skysql RUN_LONG_TEST=0
-    - if: env(TRAVIS_PULL_REQUEST) = "false"
-      env: srv=skysql-ha RUN_LONG_TEST=0
-    - if: env(TRAVIS_PULL_REQUEST) = "false"
-      env: srv=build v=10.6
-    - if: env(TRAVIS_PULL_REQUEST) = "false"
-      env: srv=mysql v=5.7
-    - if: env(TRAVIS_PULL_REQUEST) = "false"
-=======
     - if: type = push AND fork = false
       env: srv=maxscale
     - if: type = push AND fork = false
@@ -74,7 +59,6 @@
     - if: type = push AND fork = false
       env: srv=mysql v=5.7
     - if: type = push AND fork = false
->>>>>>> bb73aa9b
       env: srv=mysql v=8.0
 
 script:
