language: node_js
node_js: 20
version: ~> 1.0

before_install:
  - |-
    case $TRAVIS_OS_NAME in
      windows)
        powershell -Command Invoke-WebRequest -Uri https://uploader.codecov.io/latest/windows/codecov.exe -Outfile codecov.exe
        choco install -y --force nodejs-lts
        # force refresh path
        export PATH=$(cmd.exe //c "refreshenv > nul & C:\Progra~1\Git\bin\bash -c 'echo \$PATH' ")
        ;;
      linux)
        curl -Os https://uploader.codecov.io/latest/linux/codecov
        chmod +x codecov
        ls -lrt
        ;;
    esac

env:
  global: RUN_LONG_TEST=1 CLEAR_TEXT=0 DB=testn

import: mariadb-corporation/connector-test-machine:common-build.yml@master

jobs:
  include:
<<<<<<< HEAD
    - stage: Minimal
      env: srv=mariadb v=10.6 local=1 packet=40
      name: "CS 10.6"
    - env: srv=mariadb-es v=10.6
      name: "ES 10.6"
      if: type = push AND fork = false

    - stage: Enterprise
      env: srv=mariadb-es v=10.4
      name: "ES 10.4"
      if: type = push AND fork = false
    - env: srv=mariadb-es v=10.5
      name: "ES 10.5"
      if: type = push AND fork = false
    - env: srv=mariadb-es-test v=23.08
      name: "ES 23.08"
      if: type = push AND fork = false
    - env: srv=maxscale
      name: "Maxscale"
    - env: srv=xpand RUN_LONG_TEST=0
      name: "Xpand"

    - stage: Community
      env: srv=mariadb v=10.6
      os: windows
      language: shell
      name: "CS 10.6 - Windows"
    - env: srv=mariadb v=10.4 local=1
      dist: bionic
      node_js: 16
      name: "CS 10.4"
    - env: srv=mariadb v=10.5 local=1 DISABLE_SSL=1
      dist: bionic
      name: "CS 10.5 - node.js 14"
      node_js: 14
    - env: srv=mariadb v=10.11 local=1
      name: "CS 10.11 - node.js 16"
      node_js: 16
    - env: srv=mariadb v=11.0 local=1 CLEAR_TEXT=1
      node_js: 18
      name: "CS 11.0 - node.js 18"
    - env: srv=mariadb v=11.1 local=1
      name: "CS 11.1 - node.js 20"
=======
    - stage: Language
      env: srv=mariadb v=10.11 local=1
      name: "CS 10.11 - node.js 16"
      node_js: 16
    - stage: Language
      env: srv=mariadb v=10.11 local=1 CLEAR_TEXT=1
      node_js: 18
      name: "CS 10.11 - node.js 18"
    - stage: Language
      env: srv=mariadb v=10.11 local=1 DISABLE_SSL=1
      name: "CS 10.11 - node.js 20"
>>>>>>> 8e20d41b
      node_js: 20
    - stage: Benchmarks
      env: srv=mariadb v=10.11 BENCH=1 local=1
      name: "Benchmarks"

script:
  - npm install
  - npm install nyc -g
  - |-
    case $TRAVIS_OS_NAME in
      windows)
        npm run coverage:test
        ;;
      linux)
        npm run test:lint
        if [ -n "$BENCH" ] ; then
          npm install promise-mysql mysql2
          npm install microtime
          npm run benchmark
        else
          npm run coverage:test
        fi
        ;;
    esac

after_success:
  - if [ -z "$BENCH" ] ; then npm run coverage:report; fi<|MERGE_RESOLUTION|>--- conflicted
+++ resolved
@@ -25,51 +25,6 @@
 
 jobs:
   include:
-<<<<<<< HEAD
-    - stage: Minimal
-      env: srv=mariadb v=10.6 local=1 packet=40
-      name: "CS 10.6"
-    - env: srv=mariadb-es v=10.6
-      name: "ES 10.6"
-      if: type = push AND fork = false
-
-    - stage: Enterprise
-      env: srv=mariadb-es v=10.4
-      name: "ES 10.4"
-      if: type = push AND fork = false
-    - env: srv=mariadb-es v=10.5
-      name: "ES 10.5"
-      if: type = push AND fork = false
-    - env: srv=mariadb-es-test v=23.08
-      name: "ES 23.08"
-      if: type = push AND fork = false
-    - env: srv=maxscale
-      name: "Maxscale"
-    - env: srv=xpand RUN_LONG_TEST=0
-      name: "Xpand"
-
-    - stage: Community
-      env: srv=mariadb v=10.6
-      os: windows
-      language: shell
-      name: "CS 10.6 - Windows"
-    - env: srv=mariadb v=10.4 local=1
-      dist: bionic
-      node_js: 16
-      name: "CS 10.4"
-    - env: srv=mariadb v=10.5 local=1 DISABLE_SSL=1
-      dist: bionic
-      name: "CS 10.5 - node.js 14"
-      node_js: 14
-    - env: srv=mariadb v=10.11 local=1
-      name: "CS 10.11 - node.js 16"
-      node_js: 16
-    - env: srv=mariadb v=11.0 local=1 CLEAR_TEXT=1
-      node_js: 18
-      name: "CS 11.0 - node.js 18"
-    - env: srv=mariadb v=11.1 local=1
-      name: "CS 11.1 - node.js 20"
-=======
     - stage: Language
       env: srv=mariadb v=10.11 local=1
       name: "CS 10.11 - node.js 16"
@@ -81,7 +36,6 @@
     - stage: Language
       env: srv=mariadb v=10.11 local=1 DISABLE_SSL=1
       name: "CS 10.11 - node.js 20"
->>>>>>> 8e20d41b
       node_js: 20
     - stage: Benchmarks
       env: srv=mariadb v=10.11 BENCH=1 local=1
