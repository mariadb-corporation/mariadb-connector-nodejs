--- conflicted
+++ resolved
@@ -1,10 +1,6 @@
 {
   "name": "mariadb",
-<<<<<<< HEAD
   "version": "3.0.0-beta",
-=======
-  "version": "2.5.4",
->>>>>>> 5e6a2988
   "description": "fast mariadb/mysql connector.",
   "main": "promise.js",
   "types": "types/index.d.ts",
@@ -51,21 +47,11 @@
   "dependencies": {
     "@alloc/quick-lru": "^5.2.0",
     "@types/geojson": "^7946.0.7",
-<<<<<<< HEAD
-    "@types/node": "^14.17.0",
-    "denque": "^1.4.1",
-    "iconv-lite": "^0.6.2",
-=======
     "@types/node": "^14.14.28",
     "denque": "^1.5.0",
     "iconv-lite": "^0.6.3",
-    "long": "^4.0.0",
->>>>>>> 5e6a2988
     "moment-timezone": "^0.5.33",
-    "mysql": "^2.18.1",
-    "mysql2": "^2.2.5",
-    "please-upgrade-node": "^3.2.0",
-    "promise-mysql": "^5.0.3"
+    "please-upgrade-node": "^3.2.0"
   },
   "devDependencies": {
     "@typescript-eslint/eslint-plugin": "^4.24.0",
@@ -76,18 +62,6 @@
     "colors": "^1.4.0",
     "dom-parser": "^0.1.6",
     "error-stack-parser": "^2.0.6",
-<<<<<<< HEAD
-    "eslint": "^7.26.0",
-    "eslint-config-prettier": "^6.15.0",
-    "eslint-plugin-markdown": "^1.0.1",
-    "eslint-plugin-prettier": "^3.4.0",
-    "mocha": "^8.4.0",
-    "mocha-lcov-reporter": "^1.3.0",
-    "nyc": "^15.0.0",
-    "prettier": "^2.3.0",
-    "typescript": "^4.2.4",
-    "winston": "^3.3.3"
-=======
     "eslint": "^7.28.0",
     "eslint-config-prettier": "^8.3.0",
     "eslint-plugin-markdown": "^2.2.0",
@@ -96,8 +70,8 @@
     "mocha-lcov-reporter": "^1.3.0",
     "nyc": "^15.1.0",
     "prettier": "^2.3.1",
-    "typescript": "^4.1.5"
->>>>>>> 5e6a2988
+    "typescript": "^4.1.5",
+    "winston": "^3.3.3"
   },
   "bugs": {
     "url": "https://jira.mariadb.org/projects/CONJS/"
