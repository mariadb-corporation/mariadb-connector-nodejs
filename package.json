{
  "name": "mariadb",
<<<<<<< HEAD
  "version": "2.5.6",
=======
  "version": "3.0.0-rc",
>>>>>>> a233ad1b
  "description": "fast mariadb/mysql connector.",
  "main": "promise.js",
  "types": "types/index.d.ts",
  "directories": {
    "lib": "lib",
    "test": "test"
  },
  "private": false,
  "scripts": {
    "test": "npm run test:types-prettier && npm run test:prettier && npm run test:types && npm run test:lint && npm run test:base",
    "test:base": "mocha --no-parallel --timeout 5000 \"test/**/*.js\" ",
    "test:lint": "eslint \"{lib,test}/**/*.js\" ",
    "test:types": "eslint \"types/*.ts\" ",
    "test:types-prettier": "prettier --write \"types/*.ts\"",
    "test:prettier": "prettier --write \"{tools,lib,test,benchmarks}/**/*.js\"",
    "coverage": "npm run coverage:test && npm run coverage:report",
    "coverage:test": "nyc mocha --no-parallel --timeout 5000 \"test/**/*.js\"",
    "coverage:report": "nyc report --reporter=text-lcov > coverage.lcov && codecov",
    "benchmark": "node ./benchmarks/benchmarks.js",
    "generate": "node ./tools/generate-mariadb.js"
  },
  "repository": {
    "type": "git",
    "url": "git+https://github.com/mariadb-corporation/mariadb-connector-nodejs.git"
  },
  "keywords": [
    "mariadb",
    "mysql",
    "client",
    "driver",
    "connector"
  ],
  "files": [
    "lib",
    "types/index.d.ts",
    "promise.js",
    "callback.js"
  ],
  "engines": {
    "node": ">= 12"
  },
  "author": "Diego Dupin <diego.dupin@mariadb.com>",
  "license": "LGPL-2.1-or-later",
  "dependencies": {
<<<<<<< HEAD
    "@types/geojson": "^7946.0.8",
    "@types/node": "^17.0.10",
    "denque": "^2.0.1",
    "iconv-lite": "^0.6.3",
    "long": "^5.2.0",
    "moment-timezone": "^0.5.34",
    "please-upgrade-node": "^3.2.0"
  },
  "devDependencies": {
    "@typescript-eslint/eslint-plugin": "^5.10.0",
    "@typescript-eslint/parser": "^5.10.0",
=======
    "@alloc/quick-lru": "^5.2.0",
    "@types/geojson": "^7946.0.7",
    "@types/node": "^14.14.28",
    "denque": "^1.5.0",
    "iconv-lite": "^0.6.3",
    "moment-timezone": "^0.5.33",
    "please-upgrade-node": "^3.2.0"
  },
  "devDependencies": {
    "@typescript-eslint/eslint-plugin": "^5.0.0",
    "@typescript-eslint/parser": "^5.0.0",
>>>>>>> a233ad1b
    "benchmark": "^2.1.4",
    "chai": "^4.3.4",
    "codecov": "^3.8.2",
    "chalk": "^4.1.2",
    "dom-parser": "^0.1.6",
    "error-stack-parser": "^2.0.6",
<<<<<<< HEAD
    "eslint": "^8.7.0",
    "eslint-config-prettier": "^8.3.0",
    "eslint-plugin-markdown": "^2.2.1",
    "eslint-plugin-prettier": "^4.0.0",
    "mocha": "^9.2.0",
    "mocha-lcov-reporter": "^1.3.0",
    "nyc": "^15.1.0",
    "prettier": "^2.5.1",
    "typescript": "^4.5.5"
=======
    "eslint": "^8.0.0",
    "eslint-config-prettier": "^8.3.0",
    "eslint-plugin-markdown": "^2.2.0",
    "eslint-plugin-prettier": "^3.4.0",
    "mocha": "^8.4.0",
    "mocha-lcov-reporter": "^1.3.0",
    "nyc": "^15.1.0",
    "prettier": "^2.3.2",
    "typescript": "^4.1.5",
    "winston": "^3.3.3"
>>>>>>> a233ad1b
  },
  "bugs": {
    "url": "https://jira.mariadb.org/projects/CONJS/"
  },
  "homepage": "https://github.com/mariadb-corporation/mariadb-connector-nodejs#readme"
}<|MERGE_RESOLUTION|>--- conflicted
+++ resolved
@@ -1,10 +1,6 @@
 {
   "name": "mariadb",
-<<<<<<< HEAD
-  "version": "2.5.6",
-=======
-  "version": "3.0.0-rc",
->>>>>>> a233ad1b
+  "version": "3.0.0",
   "description": "fast mariadb/mysql connector.",
   "main": "promise.js",
   "types": "types/index.d.ts",
@@ -49,38 +45,23 @@
   "author": "Diego Dupin <diego.dupin@mariadb.com>",
   "license": "LGPL-2.1-or-later",
   "dependencies": {
-<<<<<<< HEAD
+    "@alloc/quick-lru": "^5.2.0",
     "@types/geojson": "^7946.0.8",
     "@types/node": "^17.0.10",
     "denque": "^2.0.1",
     "iconv-lite": "^0.6.3",
-    "long": "^5.2.0",
     "moment-timezone": "^0.5.34",
     "please-upgrade-node": "^3.2.0"
   },
   "devDependencies": {
     "@typescript-eslint/eslint-plugin": "^5.10.0",
     "@typescript-eslint/parser": "^5.10.0",
-=======
-    "@alloc/quick-lru": "^5.2.0",
-    "@types/geojson": "^7946.0.7",
-    "@types/node": "^14.14.28",
-    "denque": "^1.5.0",
-    "iconv-lite": "^0.6.3",
-    "moment-timezone": "^0.5.33",
-    "please-upgrade-node": "^3.2.0"
-  },
-  "devDependencies": {
-    "@typescript-eslint/eslint-plugin": "^5.0.0",
-    "@typescript-eslint/parser": "^5.0.0",
->>>>>>> a233ad1b
     "benchmark": "^2.1.4",
     "chai": "^4.3.4",
     "codecov": "^3.8.2",
     "chalk": "^4.1.2",
     "dom-parser": "^0.1.6",
     "error-stack-parser": "^2.0.6",
-<<<<<<< HEAD
     "eslint": "^8.7.0",
     "eslint-config-prettier": "^8.3.0",
     "eslint-plugin-markdown": "^2.2.1",
@@ -89,19 +70,8 @@
     "mocha-lcov-reporter": "^1.3.0",
     "nyc": "^15.1.0",
     "prettier": "^2.5.1",
-    "typescript": "^4.5.5"
-=======
-    "eslint": "^8.0.0",
-    "eslint-config-prettier": "^8.3.0",
-    "eslint-plugin-markdown": "^2.2.0",
-    "eslint-plugin-prettier": "^3.4.0",
-    "mocha": "^8.4.0",
-    "mocha-lcov-reporter": "^1.3.0",
-    "nyc": "^15.1.0",
-    "prettier": "^2.3.2",
-    "typescript": "^4.1.5",
+    "typescript": "^4.5.5",
     "winston": "^3.3.3"
->>>>>>> a233ad1b
   },
   "bugs": {
     "url": "https://jira.mariadb.org/projects/CONJS/"
