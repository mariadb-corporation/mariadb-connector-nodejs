--- conflicted
+++ resolved
@@ -360,11 +360,7 @@
           conn
             .query({
               timeout: 1000,
-<<<<<<< HEAD
-              sql: 'select c1.COLUMN_NAME from information_schema.columns as c1, information_schema.tables, information_schema.tables as t2'
-=======
               sql: 'select c1.* from information_schema.columns as c1, information_schema.tables, information_schema.tables as t2'
->>>>>>> 8e20d41b
             })
             .then(() => {
               conn.end();
@@ -385,16 +381,12 @@
         .catch(done);
     } else {
       base
-        .createConnection({ multipleStatements: true, queryTimeout: 10000 })
+        .createConnection({ multipleStatements: true, queryTimeout: 10000000 })
         .then((conn) => {
           conn
             .query({
               timeout: 1000,
-<<<<<<< HEAD
-              sql: 'select c1.COLUMN_NAME from information_schema.columns as c1, information_schema.tables, information_schema.tables as t2'
-=======
               sql: 'select c1.* from information_schema.columns as c1, information_schema.tables, information_schema.tables as t2'
->>>>>>> 8e20d41b
             })
             .then(() => {
               conn.end();
