'use strict';

require('../base.js');
const base = require('../base.js');
const { assert } = require('chai');

describe('stored procedure', () => {
  before(async function () {
    if (process.env.srv === 'skysql' || process.env.srv === 'skysql-ha') this.skip();
<<<<<<< HEAD
    if (shareConn.serverVersion().includes('maxScale-6.2.0')) this.skip();
    await shareConn.query('DROP PROCEDURE IF EXISTS stmtOutParam');
    await shareConn.query('DROP PROCEDURE IF EXISTS stmtSimple');
    await shareConn.query('DROP PROCEDURE IF EXISTS someProc');
    await shareConn.query('DROP FUNCTION IF EXISTS stmtSimpleFunct');

    await shareConn.query('CREATE PROCEDURE stmtSimple (IN p1 INT, IN p2 INT) begin SELECT p1 + p2 t; end');
    await shareConn.query('CREATE PROCEDURE someProc (IN p1 INT, OUT p2 INT) begin set p2 = p1 * 2; end');
=======
    await shareConn.query('DROP PROCEDURE IF EXISTS stmtOutParam');
    await shareConn.query('DROP PROCEDURE IF EXISTS stmtSimple');
    await shareConn.query('DROP FUNCTION IF EXISTS stmtSimpleFunct');
>>>>>>> d4fc232e
    await shareConn.query(
      'CREATE FUNCTION stmtSimpleFunct ' + '(p1 INT, p2 INT) RETURNS INT NO SQL\nBEGIN\nRETURN p1 + p2;\n end'
    );
    await shareConn.query(
      'CREATE PROCEDURE stmtOutParam (IN p1 INT, INOUT p2 INT) begin SELECT p1; end'
    );
    await shareConn.query(
      'CREATE FUNCTION stmtSimpleFunct ' +
        '(p1 INT, p2 INT) RETURNS INT NO SQL\nBEGIN\nRETURN p1 + p2;\n end'
    );
  });

  after(async () => {
    await shareConn.query('DROP PROCEDURE IF EXISTS stmtOutParam');
    await shareConn.query('DROP PROCEDURE IF EXISTS stmtSimple');
    await shareConn.query('DROP PROCEDURE IF EXISTS someProc');
    await shareConn.query('DROP FUNCTION IF EXISTS stmtSimpleFunct');
  });

  it('simple call query', async () => {
    const rows = await shareConn.query('call stmtSimple(?,?)', [2, 2]);
    await testRes(rows);
  });

  it('simple call query using compression', async () => {
    const conn = await base.createConnection({ compress: true });
    try {
      const rows = await conn.query('call stmtSimple(?,?)', [2, 2]);
      await testRes(rows);
    } finally {
      conn.end();
    }
  });

<<<<<<< HEAD
  it('output call query', async function () {
    await shareConn.query('call someProc(?,@myOutputValue)', [2]);
    const res = await shareConn.query('SELECT @myOutputValue');
    assert.equal(res[0]['@myOutputValue'], 4);

    const res2 = await shareConn.execute('call someProc(?, ?)', [2, null]);
    assert.equal(res2[0][0]['p2'], 4);
  });

  it('simple function', function (done) {
    shareConn
      .query('SELECT stmtSimpleFunct(?,?) t', [2, 2])
      .then((rows) => {
        assert.equal(rows.length, 1);
        assert.equal(rows[0].t, 4);
        done();
      })
      .catch(done);
  });

  it('call with out parameter query', function (done) {
    shareConn.query('CREATE PROCEDURE stmtOutParam (IN p1 INT, INOUT p2 INT) begin SELECT p1; end');
    shareConn
      .query('call stmtOutParam(?,?)', [2, 3])
      .then(() => {
        done(new Error('must not be possible since output parameter is not a variable'));
      })
      .catch((err) => {
        assert.ok(err.message.includes('is not a variable or NEW pseudo-variable in BEFORE trigger'));
        done();
      });
=======
  it('simple function', async function () {
    const rows = await shareConn.query('SELECT stmtSimpleFunct(?,?) t', [2, 2]);
    assert.equal(rows.length, 1);
    assert.equal(rows[0].t, 4);
  });

  it('call with out parameter query', async () => {
    try {
      await shareConn.query('call stmtOutParam(?,?)', [2, 3]);
      throw new Error('must not be possible since output parameter is not a variable');
    } catch (err) {
      assert.ok(err.message.includes('is not a variable or NEW pseudo-variable in BEFORE trigger'));
    }
>>>>>>> d4fc232e
  });
});

const testRes = async function (res) {
  assert.equal(res.length, 2);
  //results
  assert.equal(res[0][0].t, 4);
  //execution result
  assert.equal(res[1].affectedRows, 0);
  assert.equal(res[1].insertId, 0);
  assert.equal(res[1].warningStatus, 0);
  const rows = await shareConn.query('SELECT 9 t');
  assert.equal(rows[0].t, 9);
};<|MERGE_RESOLUTION|>--- conflicted
+++ resolved
@@ -7,7 +7,6 @@
 describe('stored procedure', () => {
   before(async function () {
     if (process.env.srv === 'skysql' || process.env.srv === 'skysql-ha') this.skip();
-<<<<<<< HEAD
     if (shareConn.serverVersion().includes('maxScale-6.2.0')) this.skip();
     await shareConn.query('DROP PROCEDURE IF EXISTS stmtOutParam');
     await shareConn.query('DROP PROCEDURE IF EXISTS stmtSimple');
@@ -16,11 +15,6 @@
 
     await shareConn.query('CREATE PROCEDURE stmtSimple (IN p1 INT, IN p2 INT) begin SELECT p1 + p2 t; end');
     await shareConn.query('CREATE PROCEDURE someProc (IN p1 INT, OUT p2 INT) begin set p2 = p1 * 2; end');
-=======
-    await shareConn.query('DROP PROCEDURE IF EXISTS stmtOutParam');
-    await shareConn.query('DROP PROCEDURE IF EXISTS stmtSimple');
-    await shareConn.query('DROP FUNCTION IF EXISTS stmtSimpleFunct');
->>>>>>> d4fc232e
     await shareConn.query(
       'CREATE FUNCTION stmtSimpleFunct ' + '(p1 INT, p2 INT) RETURNS INT NO SQL\nBEGIN\nRETURN p1 + p2;\n end'
     );
@@ -55,7 +49,6 @@
     }
   });
 
-<<<<<<< HEAD
   it('output call query', async function () {
     await shareConn.query('call someProc(?,@myOutputValue)', [2]);
     const res = await shareConn.query('SELECT @myOutputValue');
@@ -76,32 +69,13 @@
       .catch(done);
   });
 
-  it('call with out parameter query', function (done) {
-    shareConn.query('CREATE PROCEDURE stmtOutParam (IN p1 INT, INOUT p2 INT) begin SELECT p1; end');
-    shareConn
-      .query('call stmtOutParam(?,?)', [2, 3])
-      .then(() => {
-        done(new Error('must not be possible since output parameter is not a variable'));
-      })
-      .catch((err) => {
-        assert.ok(err.message.includes('is not a variable or NEW pseudo-variable in BEFORE trigger'));
-        done();
-      });
-=======
-  it('simple function', async function () {
-    const rows = await shareConn.query('SELECT stmtSimpleFunct(?,?) t', [2, 2]);
-    assert.equal(rows.length, 1);
-    assert.equal(rows[0].t, 4);
-  });
-
-  it('call with out parameter query', async () => {
+   it('call with out parameter query', async () => {
     try {
       await shareConn.query('call stmtOutParam(?,?)', [2, 3]);
       throw new Error('must not be possible since output parameter is not a variable');
     } catch (err) {
       assert.ok(err.message.includes('is not a variable or NEW pseudo-variable in BEFORE trigger'));
     }
->>>>>>> d4fc232e
   });
 });
 
