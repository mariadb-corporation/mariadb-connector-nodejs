--- conflicted
+++ resolved
@@ -67,21 +67,24 @@
 
     const res = await shareConn.query('SELECT @@strict_password_validation as a');
     if (res[0].a === 1 && !shareConn.info.hasMinVersion(10, 4, 0)) self.skip();
-<<<<<<< HEAD
-    await shareConn.query("INSTALL SONAME 'auth_ed25519'");
-    await shareConn.query("drop user IF EXISTS verificationEd25519AuthPlugin@'%'");
-    if (shareConn.info.hasMinVersion(10, 4, 0)) {
-      await shareConn.query(
-        "CREATE USER verificationEd25519AuthPlugin@'%' IDENTIFIED " + "VIA ed25519 USING PASSWORD('MySup8%rPassw@ord')"
-      );
-    } else {
-      await shareConn.query(
-        "CREATE USER verificationEd25519AuthPlugin@'%' IDENTIFIED " +
-          "VIA ed25519 USING '6aW9C7ENlasUfymtfMvMZZtnkCVlcb1ssxOLJ0kj/AA'"
-      );
-    }
-
-    await shareConn.query('GRANT SELECT on  `' + Conf.baseConfig.database + "`.* to verificationEd25519AuthPlugin@'%'");
+    try {
+      await shareConn.query("INSTALL SONAME 'auth_ed25519'");
+      await shareConn.query("drop user IF EXISTS verificationEd25519AuthPlugin@'%'");
+      if (shareConn.info.hasMinVersion(10, 4, 0)) {
+        await shareConn.query(
+            "CREATE USER verificationEd25519AuthPlugin@'%' IDENTIFIED " + "VIA ed25519 USING PASSWORD('MySup8%rPassw@ord')"
+        );
+      } else {
+        await shareConn.query(
+            "CREATE USER verificationEd25519AuthPlugin@'%' IDENTIFIED " +
+            "VIA ed25519 USING '6aW9C7ENlasUfymtfMvMZZtnkCVlcb1ssxOLJ0kj/AA'"
+        );
+      }
+      await shareConn.query('GRANT SELECT on  `' + Conf.baseConfig.database + "`.* to verificationEd25519AuthPlugin@'%'");
+    } catch (e) {
+      this.skip();
+    }
+
     try {
       let conn = await base.createConnection({
         user: 'verificationEd25519AuthPlugin',
@@ -105,40 +108,12 @@
       }
     } catch (err) {
       const expectedMsg = err.message.includes(
-        "Client does not support authentication protocol 'client_ed25519' requested by server."
+          "Client does not support authentication protocol 'client_ed25519' requested by server."
       );
       if (!expectedMsg) console.log(err);
       assert(expectedMsg);
     }
-=======
-    try {
-      await shareConn.query("INSTALL SONAME 'auth_ed25519'");
-      await shareConn.query("drop user IF EXISTS verificationEd25519AuthPlugin@'%'");
-      if (shareConn.info.hasMinVersion(10, 4, 0)) {
-        await shareConn.query(
-          "CREATE USER verificationEd25519AuthPlugin@'%' IDENTIFIED " +
-            "VIA ed25519 USING PASSWORD('MySup8%rPassw@ord')"
-        );
-      } else {
-        await shareConn.query(
-          "CREATE USER verificationEd25519AuthPlugin@'%' IDENTIFIED " +
-            "VIA ed25519 USING '6aW9C7ENlasUfymtfMvMZZtnkCVlcb1ssxOLJ0kj/AA'"
-        );
-      }
-      await shareConn.query(
-        'GRANT SELECT on  `' + Conf.baseConfig.database + "`.* to verificationEd25519AuthPlugin@'%'"
-      );
-    } catch (e) {
-      this.skip();
-    }
-    const conn = await base.createConnection({
-      user: 'verificationEd25519AuthPlugin',
-      password: 'MySup8%rPassw@ord'
-    });
-    conn.end();
->>>>>>> d4fc232e
-  });
-
+  });
   it('name pipe authentication plugin', function (done) {
     if (process.platform !== 'win32') this.skip();
     if (process.env.srv === 'maxscale') this.skip();
@@ -225,11 +200,6 @@
   it('dialog authentication plugin', async function () {
     //pam is set using .travis/sql/pam.sh
     if (!process.env.TEST_PAM_USER) this.skip();
-
-    let testPort = Conf.baseConfig.port;
-    if (process.env.TEST_PAM_PORT != null) {
-      testPort = parseInt(process.env.TEST_PAM_PORT);
-    }
 
     if (!shareConn.info.isMariaDB()) this.skip();
     this.timeout(10000);
