'use strict';

const base = require('../base.js');
const { assert } = require('chai');
const Conf = require('../conf');
const fs = require('fs');
const os = require('os');
const path = require('path');

describe('authentication plugin', () => {
  let rsaPublicKey = process.env.TEST_RSA_PUBLIC_KEY;
  let cachingRsaPublicKey = process.env.TEST_CACHING_RSA_PUBLIC_KEY;

  before(async function () {
    if (!rsaPublicKey) {
      if (!shareConn.info.isMariaDB() && shareConn.info.hasMinVersion(5, 7, 0)) {
        const res = await shareConn.query({
          sql: "SHOW STATUS LIKE 'Rsa_public_key'",
          rowsAsArray: true
        });
        rsaPublicKey = res[0][1];
      }
    }

    if (!cachingRsaPublicKey) {
      if (!shareConn.info.isMariaDB() && shareConn.info.hasMinVersion(8, 0, 0)) {
        const res = await shareConn.query({
          sql: "SHOW STATUS LIKE 'Caching_sha2_password_rsa_public_key'",
          rowsAsArray: true
        });
        cachingRsaPublicKey = res[0][1];
      }
    }

    await shareConn.query("DROP USER 'sha256User'@'%'").catch((e) => {});
    await shareConn.query("DROP USER 'cachingSha256User'@'%'").catch((e) => {});
    await shareConn.query("DROP USER 'cachingSha256User2'@'%'").catch((e) => {});
    await shareConn.query("DROP USER 'cachingSha256User3'@'%'").catch((e) => {});
    await shareConn.query("DROP USER 'cachingSha256User4'@'%'").catch((e) => {});

    if (!shareConn.info.isMariaDB()) {
      if (shareConn.info.hasMinVersion(8, 0, 0)) {
        await shareConn.query("CREATE USER 'sha256User'@'%' IDENTIFIED WITH sha256_password BY 'password'");
        await shareConn.query("GRANT ALL PRIVILEGES ON *.* TO 'sha256User'@'%'");

        await shareConn.query(
          "CREATE USER 'cachingSha256User'@'%' IDENTIFIED WITH caching_sha2_password BY 'password'"
        );
        await shareConn.query("GRANT ALL PRIVILEGES ON *.* TO 'cachingSha256User'@'%'");
        await shareConn.query(
          "CREATE USER 'cachingSha256User2'@'%' IDENTIFIED WITH caching_sha2_password BY 'password'"
        );
        await shareConn.query("GRANT ALL PRIVILEGES ON *.* TO 'cachingSha256User2'@'%'");
        await shareConn.query(
          "CREATE USER 'cachingSha256User3'@'%'  IDENTIFIED WITH caching_sha2_password BY 'password'"
        );
        await shareConn.query("GRANT ALL PRIVILEGES ON *.* TO 'cachingSha256User3'@'%'");
        await shareConn.query(
          "CREATE USER 'cachingSha256User4'@'%'  IDENTIFIED WITH caching_sha2_password BY 'password'"
        );
        await shareConn.query("GRANT ALL PRIVILEGES ON *.* TO 'cachingSha256User4'@'%'");
      } else {
        await shareConn.query("CREATE USER 'sha256User'@'%'");
        await shareConn.query(
          "GRANT ALL PRIVILEGES ON *.* TO 'sha256User'@'%' IDENTIFIED WITH " + "sha256_password BY 'password'"
        );
      }
    }
  });

  it('ed25519 authentication plugin', async function () {
    if (process.env.srv === 'maxscale' || process.env.srv === 'skysql-ha') this.skip();
    const self = this;
    if (!shareConn.info.isMariaDB() || !shareConn.info.hasMinVersion(10, 1, 22)) this.skip();

    const res = await shareConn.query('SELECT @@strict_password_validation as a');
    if (res[0].a === 1 && !shareConn.info.hasMinVersion(10, 4, 0)) self.skip();
    try {
      await shareConn.query("INSTALL SONAME 'auth_ed25519'");
      await shareConn.query("drop user IF EXISTS verificationEd25519AuthPlugin@'%'");
      if (shareConn.info.hasMinVersion(10, 4, 0)) {
        await shareConn.query(
          "CREATE USER verificationEd25519AuthPlugin@'%' IDENTIFIED " +
            "VIA ed25519 USING PASSWORD('MySup8%rPassw@ord')"
        );
      } else {
        await shareConn.query(
          "CREATE USER verificationEd25519AuthPlugin@'%' IDENTIFIED " +
            "VIA ed25519 USING '6aW9C7ENlasUfymtfMvMZZtnkCVlcb1ssxOLJ0kj/AA'"
        );
      }
      await shareConn.query(
        'GRANT SELECT on  `' + Conf.baseConfig.database + "`.* to verificationEd25519AuthPlugin@'%'"
      );
    } catch (e) {
      this.skip();
    }

    try {
      let conn = await base.createConnection({
        user: 'verificationEd25519AuthPlugin',
        password: 'MySup8%rPassw@ord'
      });
      await conn.changeUser({
        user: 'verificationEd25519AuthPlugin',
        password: 'MySup8%rPassw@ord'
      });
      conn.end();
      try {
        conn = await base.createConnection({
          user: 'verificationEd25519AuthPlugin',
          password: 'MySup8%rPassw@ord',
          restrictedAuth: ''
        });
        conn.end();
        throw new Error('must have thrown error');
      } catch (err) {
        assert.equal(err.text, 'Unsupported authentication plugin client_ed25519. Authorized plugin: ');
        assert.equal(err.errno, 45047);
        assert.equal(err.sqlState, '42000');
        assert.equal(err.code, 'ER_NOT_SUPPORTED_AUTH_PLUGIN');
        assert.isTrue(err.fatal);
      }
    } catch (err) {
      const expectedMsg = err.message.includes(
        "Client does not support authentication protocol 'client_ed25519' requested by server."
      );
      if (!expectedMsg) console.log(err);
      assert(expectedMsg);
    }
  });

  it('name pipe authentication plugin', function (done) {
    if (process.platform !== 'win32') this.skip();
    if (process.env.srv === 'maxscale') this.skip();
    if (!shareConn.info.isMariaDB() || !shareConn.info.hasMinVersion(10, 1, 11)) this.skip();
    if (Conf.baseConfig.host !== 'localhost' && Conf.baseConfig.host !== 'mariadb.example.com') this.skip();
    const windowsUser = process.env.USERNAME;
    if (windowsUser === 'root') this.skip();

    const self = this;
    shareConn
      .query('SELECT @@named_pipe as pipe')
      .then((res) => {
        if (res[0].pipe) {
          shareConn
            .query("INSTALL PLUGIN named_pipe SONAME 'auth_named_pipe'")
            .then(() => {})
            .catch((err) => {});
          shareConn
            .query('DROP USER ' + windowsUser)
            .then(() => {})
            .catch((err) => {});
          shareConn
            .query('CREATE USER ' + windowsUser + " IDENTIFIED VIA named_pipe using 'test'")
            .then(() => {
              return shareConn.query('GRANT SELECT on *.* to ' + windowsUser);
            })
            .then(() => {
              return shareConn.query('select @@version_compile_os,@@socket soc');
            })
            .then((res) => {
              return base.createConnection({
                user: null,
                socketPath: '\\\\.\\pipe\\' + res[0].soc
              });
            })
            .then((conn) => {
              return conn.end();
            })
            .then(done)
            .catch(done);
        } else {
          console.log('named pipe not enabled');
          self.skip();
        }
      })
      .catch((err) => {});
  });

  it('unix socket authentication plugin', function (done) {
    if (process.platform === 'win32') this.skip();
    if (!shareConn.info.isMariaDB() || !shareConn.info.hasMinVersion(10, 1, 11)) this.skip();
    if (!process.env.LOCAL_SOCKET_AVAILABLE) this.skip();
    if (Conf.baseConfig.host !== 'localhost' && Conf.baseConfig.host !== 'mariadb.example.com') this.skip();

    shareConn
      .query('select @@version_compile_os,@@socket soc')
      .then((res) => {
        const unixUser = process.env.USER;
        if (!unixUser || unixUser === 'root') this.skip();
        console.log('unixUser:' + unixUser);
        shareConn.query("INSTALL PLUGIN unix_socket SONAME 'auth_socket'").catch((err) => {});
        shareConn.query('DROP USER IF EXISTS ' + unixUser);
        shareConn
          .query("CREATE USER '" + unixUser + "'@'" + Conf.baseConfig.host + "' IDENTIFIED VIA unix_socket")
          .catch((err) => {});
        shareConn
          .query("GRANT SELECT on *.* to '" + unixUser + "'@'" + Conf.baseConfig.host + "'")
          .then(() => {
            base
              .createConnection({ user: null, socketPath: res[0].soc })
              .then((conn) => {
                return conn.end();
              })
              .then(() => {
                done();
              })
              .catch(done);
          })
          .catch(done);
      })
      .catch(done);
  });

  it('dialog authentication plugin', async function () {
    //pam is set using .travis/sql/pam.sh
    if (!process.env.TEST_PAM_USER) this.skip();

    if (!shareConn.info.isMariaDB()) this.skip();
    this.timeout(10000);
    try {
      await shareConn.query("INSTALL PLUGIN pam SONAME 'auth_pam'");
    } catch (error) {}
    try {
      await shareConn.query("DROP USER IF EXISTS '" + process.env.TEST_PAM_USER + "'@'%'");
    } catch (error) {}

    await shareConn.query("CREATE USER '" + process.env.TEST_PAM_USER + "'@'%' IDENTIFIED VIA pam USING 'mariadb'");
    await shareConn.query("GRANT SELECT ON *.* TO '" + process.env.TEST_PAM_USER + "'@'%' IDENTIFIED VIA pam");
    await shareConn.query('FLUSH PRIVILEGES');

    let testPort = Conf.baseConfig.port;
    if (process.env.TEST_PAM_PORT != null) {
      testPort = parseInt(process.env.TEST_PAM_PORT);
    }
    //password is unix password "myPwd"
    try {
      const conn = await base.createConnection({
        user: process.env.TEST_PAM_USER,
        password: process.env.TEST_PAM_PWD,
        port: testPort
      });
      await conn.end();
    } catch (err) {
      if (err.errno !== 1045 && err.errno !== 1044) {
        throw err;
      }
    }
  });

  it('dialog authentication plugin multiple password', async function () {
    //pam is set using .travis/sql/pam.sh
    if (!process.env.TEST_PAM_USER) this.skip();

    if (!shareConn.info.isMariaDB()) this.skip();
    this.timeout(10000);
    try {
      await shareConn.query("INSTALL PLUGIN pam SONAME 'auth_pam'");
    } catch (error) {}
    try {
      await shareConn.query("DROP USER IF EXISTS '" + process.env.TEST_PAM_USER + "'@'%'");
    } catch (error) {}
    await shareConn.query("CREATE USER '" + process.env.TEST_PAM_USER + "'@'%' IDENTIFIED VIA pam USING 'mariadb'");
    await shareConn.query("GRANT SELECT ON *.* TO '" + process.env.TEST_PAM_USER + "'@'%' IDENTIFIED VIA pam");
    await shareConn.query('FLUSH PRIVILEGES');

    let testPort = Conf.baseConfig.port;
    if (process.env.TEST_PAM_PORT != null) {
      testPort = parseInt(process.env.TEST_PAM_PORT);
    }
    //password is unix password "myPwd"
    try {
      const conn = await base.createConnection({
        user: process.env.TEST_PAM_USER,
        password: [process.env.TEST_PAM_PWD, process.env.TEST_PAM_PWD],
        port: testPort
      });
      await conn.end();
    } catch (err) {
      if (err.errno !== 1045 && err.errno !== 1044) {
        throw err;
      }
    }
  });

  it('multi authentication plugin', function (done) {
    if (process.env.srv === 'maxscale' || process.env.srv === 'skysql' || process.env.srv === 'skysql-ha') this.skip();
    if (!shareConn.info.isMariaDB() || !shareConn.info.hasMinVersion(10, 4, 3)) this.skip();
    shareConn.query("drop user IF EXISTS mysqltest1@'%'").catch((err) => {});
    shareConn
      .query(
        "CREATE USER mysqltest1@'%' IDENTIFIED " +
          "VIA ed25519 as password('!Passw0rd3') " +
          " OR mysql_native_password as password('!Passw0rd3Works')"
      )
      .then(() => {
        return shareConn.query('grant SELECT on `' + Conf.baseConfig.database + "`.*  to mysqltest1@'%'");
      })
      .then(() => {
        return base.createConnection({
          user: 'mysqltest1',
          password: '!Passw0rd3'
        });
      })
      .then((conn) => {
        return conn.query("select '1'").then((res) => {
          return conn.end();
        });
      })
      .then(() => {
        base
          .createConnection({
            user: 'mysqltest1',
            password: '!Passw0rd3Works'
          })
          .then((conn) => {
            conn
              .query('select 1')
              .then((res) => {
                conn.end();
                base
                  .createConnection({
                    user: 'mysqltest1',
                    password: '!Passw0rd3Wrong'
                  })
                  .then((conn) => {
                    done(new Error('must have throw Error!'));
                  })
                  .catch(() => {
                    done();
                  });
              })
              .catch(done);
          })
          .catch(done);
      })
      .catch(done);
  });

  it('sha256 authentication plugin', async function () {
    if (!rsaPublicKey || shareConn.info.isMariaDB() || !shareConn.info.hasMinVersion(5, 7, 0)) this.skip();

    const self = this;
    try {
      const conn = await base.createConnection({
        user: 'sha256User',
        password: 'password',
        rsaPublicKey: rsaPublicKey
      });
      conn.end();
    } catch (err) {
      if (err.message.includes('sha256_password authentication plugin require node 11.6+')) self.skip();
      throw err;
    }

    try {
      const conn = await base.createConnection({
        user: 'sha256User',
        password: 'password',
        rsaPublicKey: '/wrongPath'
      });
      conn.end();
      throw new Error('must have thrown exception');
    } catch (err) {
      if (err.message.includes('sha256_password authentication plugin require node 11.6+')) self.skip();
      assert.isTrue(err.message.includes('/wrongPath'));
    }

    const filePath = path.join(os.tmpdir(), 'RSA_tmp_file.txt');
    fs.writeFileSync(filePath, rsaPublicKey);
    try {
      const conn = await base.createConnection({
        user: 'sha256User',
        password: 'password',
        rsaPublicKey: filePath
      });
      conn.end();
    } catch (err) {
      if (err.message.includes('sha256_password authentication plugin require node 11.6+')) self.skip();
      throw err;
    }
    try {
      fs.unlinkSync(filePath);
    } catch (e) {}

    try {
      const conn = await base.createConnection({
        user: 'sha256User',
        rsaPublicKey: rsaPublicKey
      });
      conn.end();
      throw new Error('must have thrown exception');
    } catch (err) {
      if (err.message.includes('sha256_password authentication plugin require node 11.6+')) self.skip();
      assert.isTrue(err.message.includes('Access denied'));
    }
  });

  it('sha256 authentication plugin with public key retrieval', function (done) {
    if (shareConn.info.isMariaDB() || !shareConn.info.hasMinVersion(5, 7, 0)) this.skip();

    const self = this;
    base
      .createConnection({
        user: 'sha256User',
        password: 'password',
        allowPublicKeyRetrieval: true
      })
      .then((conn) => {
        conn.end();
        done();
      })
      .catch((err) => {
        if (err.message.includes('sha256_password authentication plugin require node 11.6+')) self.skip();
        done(err);
      });
  });

  it('sha256 authentication plugin without public key retrieval', function (done) {
    if (shareConn.info.isMariaDB() || !shareConn.info.hasMinVersion(5, 7, 0)) this.skip();

    base
      .createConnection({
        user: 'sha256User',
        password: 'password'
      })
      .then((conn) => {
        conn.end();
        done(new Error('must have thrown error'));
      })
      .catch((err) => {
        assert.isTrue(
          err.message.includes('RSA public key is not available client side.') ||
            err.message.includes('sha256_password authentication plugin require node 11.6+')
        );
        done();
      });
  });

  it('sha256 authentication plugin with ssl', function (done) {
    if (shareConn.info.isMariaDB() || !shareConn.info.hasMinVersion(5, 7, 0)) this.skip();

    const self = this;
    shareConn
      .query("SHOW VARIABLES LIKE 'have_ssl'")
      .then((rows) => {
        // console.log("ssl is not enable on database, skipping test :");
        if (rows[0].Value === 'YES') {
          base
            .createConnection({
              user: 'sha256User',
              password: 'password',
              ssl: {
                rejectUnauthorized: false
              }
            })
            .then((conn) => {
              conn.end();
              done();
            })
            .catch((err) => {
              if (err.message.includes('sha256_password authentication plugin require node 11.6+')) self.skip();
              done(err);
            });
        } else {
          this.skip();
        }
      })
      .catch(done);
  });

<<<<<<< HEAD
  it('cachingsha256 authentication plugin', async function () {
    // if (process.platform === 'win32') this.skip();
    if (!rsaPublicKey || shareConn.info.isMariaDB() || !shareConn.info.hasMinVersion(8, 0, 0)) this.skip();
=======
  it('cachingsha256 authentication plugin', function (done) {
    if (!rsaPublicKey || shareConn.info.isMariaDB() || !shareConn.info.hasMinVersion(8, 0, 0))
      this.skip();
>>>>>>> 378b5010

    const self = this;

    try {
      const conn = await base.createConnection({
        user: 'cachingSha256User4',
        password: 'password',
        cachingRsaPublicKey: '/wrongPath'
      });
      conn.end();
      throw new Error('must have thrown exception');
    } catch (err) {
      if (err.message.includes('sha256_password authentication plugin require node 11.6+')) self.skip();
      assert.isTrue(err.message.includes('/wrongPath'));
    }

    const filePath = path.join(os.tmpdir(), 'RSA_tmp_file.txt');
    fs.writeFileSync(filePath, rsaPublicKey);
    try {
      const conn = await base.createConnection({
        user: 'cachingSha256User4',
        password: 'password',
        cachingRsaPublicKey: filePath
      });
      conn.end();
    } catch (err) {
      if (err.message.includes('sha256_password authentication plugin require node 11.6+')) self.skip();
      throw err;
    }
    try {
      fs.unlinkSync(filePath);
    } catch (e) {}

    try {
      const conn = await base.createConnection({
        user: 'cachingSha256User',
        cachingRsaPublicKey: rsaPublicKey
      });
      conn.end();
      throw new Error('must have thrown exception');
    } catch (err) {
      if (err.message.includes('sha256_password authentication plugin require node 11.6+')) self.skip();
      assert.isTrue(err.message.includes('Access denied'));
    }

    try {
      const conn = await base.createConnection({
        user: 'cachingSha256User',
        password: 'password',
        cachingRsaPublicKey: rsaPublicKey
      });
      conn.end();
    } catch (e) {
      throw e;
    }

    try {
      const conn = await base.createConnection({
        user: 'cachingSha256User',
        password: 'password',
        cachingRsaPublicKey: rsaPublicKey
      });
      conn.end();
    } catch (e) {
      throw e;
    }
  });

  it('cachingsha256 authentication plugin with public key retrieval', async function () {
    if (shareConn.info.isMariaDB() || !shareConn.info.hasMinVersion(8, 0, 0)) this.skip();

    const self = this;
    try {
      const conn = await base.createConnection({
        user: 'cachingSha256User2',
        password: 'password',
        allowPublicKeyRetrieval: true
<<<<<<< HEAD
      })
      .then((conn) => {
        conn.end();
        done();
      })
      .catch((err) => {
        if (err.message.includes('caching_sha2_password authentication plugin require node 11.6+')) self.skip();
        done(err);
=======
>>>>>>> 378b5010
      });
      conn.end();
    } catch (err) {
      if (err.message.includes('caching_sha2_password authentication plugin require node 11.6+'))
        self.skip();
      throw err;
    }
    const conn = await base.createConnection({
      user: 'cachingSha256User2',
      password: 'password'
    });
    conn.end();
  });

  it('cachingsha256 authentication plugin without public key retrieval', function (done) {
    if (shareConn.info.isMariaDB() || !shareConn.info.hasMinVersion(8, 0, 0)) this.skip();

    base
      .createConnection({
        user: 'cachingSha256User3',
        password: 'password'
      })
      .then((conn) => {
        conn.end();
        done(new Error('must have thrown error'));
      })
      .catch((err) => {
        assert.isTrue(
          err.message.includes('RSA public key is not available client side.') ||
            err.message.includes('caching_sha2_password authentication plugin require node 11.6+')
        );
        done();
      });
  });

  it('cachingsha256 authentication plugin with ssl', function (done) {
    if (shareConn.info.isMariaDB() || !shareConn.info.hasMinVersion(8, 0, 0)) this.skip();

    const self = this;
    shareConn
      .query("SHOW VARIABLES LIKE 'have_ssl'")
      .then((rows) => {
        // console.log("ssl is not enable on database, skipping test :");
        if (rows[0].Value === 'YES') {
          base
            .createConnection({
              user: 'cachingSha256User3',
              password: 'password',
              ssl: {
                rejectUnauthorized: false
              }
            })
            .then((conn) => {
              conn.end();
              done();
            })
            .catch((err) => {
              if (err.message.includes('caching_sha2_password authentication plugin require node 11.6+')) self.skip();
              done();
            });
        } else {
          self.skip();
        }
      })
      .catch(done);
  });
});<|MERGE_RESOLUTION|>--- conflicted
+++ resolved
@@ -470,15 +470,9 @@
       .catch(done);
   });
 
-<<<<<<< HEAD
-  it('cachingsha256 authentication plugin', async function () {
-    // if (process.platform === 'win32') this.skip();
-    if (!rsaPublicKey || shareConn.info.isMariaDB() || !shareConn.info.hasMinVersion(8, 0, 0)) this.skip();
-=======
   it('cachingsha256 authentication plugin', function (done) {
     if (!rsaPublicKey || shareConn.info.isMariaDB() || !shareConn.info.hasMinVersion(8, 0, 0))
       this.skip();
->>>>>>> 378b5010
 
     const self = this;
 
@@ -556,17 +550,6 @@
         user: 'cachingSha256User2',
         password: 'password',
         allowPublicKeyRetrieval: true
-<<<<<<< HEAD
-      })
-      .then((conn) => {
-        conn.end();
-        done();
-      })
-      .catch((err) => {
-        if (err.message.includes('caching_sha2_password authentication plugin require node 11.6+')) self.skip();
-        done(err);
-=======
->>>>>>> 378b5010
       });
       conn.end();
     } catch (err) {
