--- conflicted
+++ resolved
@@ -248,7 +248,7 @@
 
   it('self signed certificate forcing with password ssl:true', async function () {
     if (
-      process.env.srv === 'maxscale' ||
+      isMaxscale() ||
       process.env.srv === 'skysql-ha' ||
       process.env.srv === 'mariadb-es' ||
       process.env.srv === 'mariadb-es-test'
@@ -272,7 +272,7 @@
 
   it('self signed certificate forcing with password ssl: {rejectUnauthorized: true}', async function () {
     if (
-      process.env.srv === 'maxscale' ||
+      isMaxscale() ||
       process.env.srv === 'skysql-ha' ||
       process.env.srv === 'mariadb-es' ||
       process.env.srv === 'mariadb-es-test'
@@ -295,13 +295,8 @@
     await conn.end();
   });
 
-<<<<<<< HEAD
   it('ensure connection use SSL ', async function () {
-    if (process.env.srv === 'maxscale' || process.env.srv === 'skysql-ha') this.skip();
-=======
-  it('ensure connection use SSL ', function (done) {
     if (isMaxscale() || process.env.srv === 'skysql-ha') this.skip();
->>>>>>> 289aff7f
     if (!sslEnable) this.skip();
     if (!base.utf8Collation()) this.skip();
     const conn = await base.createConnection({
@@ -471,13 +466,8 @@
     await conn.end();
   });
 
-<<<<<<< HEAD
   it('TLSv1.2 with cipher working', async function () {
-    if (process.env.srv === 'maxscale' || process.env.srv === 'skysql-ha') this.skip();
-=======
-  it('TLSv1.2 with cipher working', function (done) {
     if (isMaxscale() || process.env.srv === 'skysql-ha') this.skip();
->>>>>>> 289aff7f
     if (!sslEnable) this.skip();
     //MariaDB server doesn't permit TLSv1.2 on windows
     //MySQL community version doesn't support TLSv1.2
@@ -571,20 +561,6 @@
         host: 'mariadb.example.com',
         ssl: { ca: ca },
         port: sslPort
-<<<<<<< HEAD
-=======
-      })
-      .then((conn) => {
-        conn.end();
-        if (!isMaxscale() && process.env.srv !== 'skysql-ha') {
-          done(new Error('Must have thrown an exception !'));
-        } else {
-          done();
-        }
-      })
-      .catch((err) => {
-        done();
->>>>>>> 289aff7f
       });
     } catch (err) {
       // skip
@@ -592,19 +568,14 @@
     if (conn) {
       await validConnection(conn);
       conn.end();
-      if (process.env.srv !== 'maxscale' && process.env.srv !== 'skysql-ha') {
+      if (isMaxscale() && process.env.srv !== 'skysql-ha') {
         throw new Error('Must have thrown an exception !');
       }
     }
   });
 
-<<<<<<< HEAD
   it('Mutual authentication providing client certificate', async function () {
-    if (process.env.srv === 'maxscale' || process.env.srv === 'skysql-ha') this.skip();
-=======
-  it('Mutual authentication providing client certificate', function (done) {
     if (isMaxscale() || process.env.srv === 'skysql-ha') this.skip();
->>>>>>> 289aff7f
     if (!sslEnable) this.skip();
     if (!ca || !clientKey || !clientCert) this.skip();
     if (!base.utf8Collation()) this.skip();
@@ -623,13 +594,8 @@
     conn.end();
   });
 
-<<<<<<< HEAD
   it('Mutual authentication providing client keystore', async function () {
-    if (process.env.srv === 'maxscale' || process.env.srv === 'skysql-ha') this.skip();
-=======
-  it('Mutual authentication providing client keystore', function (done) {
     if (isMaxscale() || process.env.srv === 'skysql-ha') this.skip();
->>>>>>> 289aff7f
     if (!sslEnable) this.skip();
     if (!ca || !clientKeystore) this.skip();
     if (!base.utf8Collation()) this.skip();
@@ -653,13 +619,8 @@
     conn.end();
   });
 
-<<<<<<< HEAD
   it('ssl change user', async function () {
-    if (process.env.srv === 'maxscale' || process.env.srv === 'skysql-ha') this.skip();
-=======
-  it('ssl change user', function (done) {
     if (isMaxscale() || process.env.srv === 'skysql-ha') this.skip();
->>>>>>> 289aff7f
     if (!shareConn.info.isMariaDB()) this.skip();
     if (!sslEnable) this.skip();
     let currUser;
