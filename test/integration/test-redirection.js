//  SPDX-License-Identifier: LGPL-2.1-or-later
//  Copyright (c) 2015-2024 MariaDB Corporation Ab

'use strict';

require('../base.js');
const base = require('../base.js');
const Proxy = require('../tools/proxy');
const Conf = require('../conf');
const { assert } = require('chai');
const { isMaxscale } = require('../base');
describe('redirection', () => {
  it('basic redirection', async function () {
    if (process.env.srv === 'skysql' || process.env.srv === 'skysql-ha') this.skip();
    const proxy = new Proxy({
      port: Conf.baseConfig.port,
      host: Conf.baseConfig.host,
      resetAfterUse: false
    });
    await proxy.start();
    let conn = null;
    try {
      conn = await base.createConnection({ host: 'localhost', port: proxy.port(), debug: true });
      assert.equal(proxy.port(), conn.info.port);
      let permitRedirection = true;
      try {
<<<<<<< HEAD
=======
        // await conn.beginTransaction();
>>>>>>> 11f502ff
        await conn.query(`set @@session.redirect_url="mariadb://${Conf.baseConfig.host}:${Conf.baseConfig.port}"`);
      } catch (e) {
        // if server doesn't support redirection
        permitRedirection = false;
      }
      if (permitRedirection) {
        assert.equal(Conf.baseConfig.port, conn.info.port);
        let conn2 = await base.createConnection({ host: 'localhost', port: proxy.port() });
        assert.equal(proxy.port(), conn2.info.port);
        await conn2.end();
      }
    } finally {
      if (conn) conn.end();
      proxy.close();
    }
  });

  it('maxscale redirection', async function () {
    // need maxscale 23.08+
    if (!isMaxscale()) this.skip();
    const proxy = new Proxy({
      port: Conf.baseConfig.port,
      host: Conf.baseConfig.host,
      resetAfterUse: false
    });
    await proxy.start();

    try {
      await shareConn.query(`set @@global.redirect_url="mariadb://${Conf.baseConfig.host}:${Conf.baseConfig.port}"`);
    } catch (e) {
      proxy.close();
      this.skip();
      return;
    }
    let conn = await base.createConnection({ host: 'localhost', port: proxy.port() });
    try {
      assert.equal(Conf.baseConfig.host, conn.info.host);
      assert.equal(Conf.baseConfig.port, conn.info.port);
      console.log(await conn.query('Select 1'));
      conn.end();
      console.log('*****************************************************************************');
      let conn2 = await base.createConnection({ host: 'localhost', port: proxy.port() });
      assert.equal(Conf.baseConfig.port, conn2.info.port);
      console.log(await conn2.query('Select 2'));
      console.log('*****************************************************************************');
      conn2.end();
    } finally {
      proxy.close();
      try {
        shareConn.query('set @@global.redirect_url=""');
      } catch (e) {}
    }
  });

  it('redirection during pipelining', async function () {
    if (process.env.srv === 'skysql' || process.env.srv === 'skysql-ha') this.skip();
    const proxy = new Proxy({
      port: Conf.baseConfig.port,
      host: Conf.baseConfig.host,
      resetAfterUse: false
    });
    await proxy.start();
    let conn = await base.createConnection({ host: 'localhost', port: proxy.port() });
    try {
      assert.equal(proxy.port(), conn.info.port);
      let permitRedirection = true;
      conn.query('SELECT 1');
      conn
        .query(`set @@session.redirect_url="mariadb://${Conf.baseConfig.host}:${Conf.baseConfig.port}"`)
        .catch((e) => {
          permitRedirection = false;
        });
      conn.query('SELECT 2');
      assert.equal(proxy.port(), conn.info.port);
      await conn.query('SELECT 3');
      if (permitRedirection) {
        assert.equal(Conf.baseConfig.port, conn.info.port);
      }
    } finally {
      conn.end();
      proxy.close();
    }
  });

  it('redirection during transaction', async function () {
    if (process.env.srv === 'skysql' || process.env.srv === 'skysql-ha') this.skip();
    const proxy = new Proxy({
      port: Conf.baseConfig.port,
      host: Conf.baseConfig.host,
      resetAfterUse: false
    });
    await proxy.start();
    let conn = await base.createConnection({ host: 'localhost', port: proxy.port() });
    try {
      assert.equal(proxy.port(), conn.info.port);
      let permitRedirection = true;
      try {
        await conn.beginTransaction();
        await conn.query(`set @@session.redirect_url="mariadb://${Conf.baseConfig.host}:${Conf.baseConfig.port}"`);
      } catch (e) {
        // if server doesn't support redirection
        permitRedirection = false;
      }
      assert.equal(proxy.port(), conn.info.port);
      const rows = await conn.query("SELECT '4'");
      assert.deepEqual(rows, [{ 4: '4' }]);
      if (permitRedirection) {
        await conn.commit();
        assert.equal(Conf.baseConfig.port, conn.info.port);
      }
    } finally {
      conn.end();
      proxy.close();
    }
  });
});<|MERGE_RESOLUTION|>--- conflicted
+++ resolved
@@ -20,14 +20,11 @@
     await proxy.start();
     let conn = null;
     try {
-      conn = await base.createConnection({ host: 'localhost', port: proxy.port(), debug: true });
+      conn = await base.createConnection({ host: 'localhost', port: proxy.port() });
       assert.equal(proxy.port(), conn.info.port);
       let permitRedirection = true;
       try {
-<<<<<<< HEAD
-=======
         // await conn.beginTransaction();
->>>>>>> 11f502ff
         await conn.query(`set @@session.redirect_url="mariadb://${Conf.baseConfig.host}:${Conf.baseConfig.port}"`);
       } catch (e) {
         // if server doesn't support redirection
