'use strict';

const base = require('../base.js');
const { assert } = require('chai');
const Conf = require('../conf');

describe('Pool callback', () => {
  before(function () {
    if (process.env.srv === 'maxscale' || process.env.srv === 'skysql' || process.env.srv === 'skysql-ha') this.skip();
  });

  it('pool with wrong authentication', function (done) {
    this.timeout(10000);
    const pool = base.createPoolCallback({
      acquireTimeout: 4000,
      initializationTimeout: 2000,
      user: 'wrongAuthentication'
    });
    pool.query('SELECT 1', (err) => {
      if (!err) {
        done(new Error('must have thrown error'));
      } else {
        pool.query('SELECT 3', (err) => {
          if (!err) {
            done(new Error('must have thrown error'));
          } else {
            assert.isTrue(
              err.errno === 1524 ||
                err.errno === 1045 ||
                err.errno === 1698 ||
                err.errno === 45028 ||
                err.errno === 45025 ||
                err.errno === 45044,
              err.message
            );
            pool.end();
            done();
          }
        });
      }
    });
    pool.query('SELECT 2', (err) => {
      if (!err) {
        done(new Error('must have thrown error'));
      }
    });
  });

  it('pool with wrong authentication connection', function (done) {
    this.timeout(10000);
    const pool = base.createPoolCallback({
      connectionLimit: 3,
      user: 'wrongAuthentication',
      acquireTimeout: 4000,
      initializationTimeout: 2000
    });
    pool.getConnection((err) => {
      if (!err) {
        done(new Error('must have thrown error'));
      } else {
        pool.getConnection((err) => {
          pool.end();
          if (!err) {
            done(new Error('must have thrown error'));
          } else {
            assert.isTrue(
              err.errno === 1524 ||
                err.errno === 1045 ||
                err.errno === 1698 ||
                err.errno === 45028 ||
                err.errno === 45025 ||
                err.errno === 45044,
              err.errno + ' - ' + err.message
            );
            done();
          }
        });
      }
    });
    pool.getConnection((err) => {
      if (!err) {
        done(new Error('must have thrown error'));
      }
    });
  });

  it('create pool', function (done) {
    if (process.env.srv === 'skysql' || process.env.srv === 'skysql-ha') this.skip();
    this.timeout(5000);
    const pool = base.createPoolCallback({ connectionLimit: 1 });
    const initTime = Date.now();
    pool.getConnection((err, conn) => {
      if (err) done(err);
      conn.query('SELECT SLEEP(1)', (err, rows) => {
        if (err) done(err);
        conn.release();
      });
    });
    pool.getConnection((err, conn) => {
      if (err) {
        done(err);
      } else {
        conn.query('SELECT SLEEP(1)', () => {
          if (err) {
            done(err);
          } else {
            assert(Date.now() - initTime >= 1985, 'expected > 2s, but was ' + (Date.now() - initTime));
            conn.release();
            pool.end((err) => {
              done();
            });
          }
        });
      }
    });
  });

  it('create pool with noControlAfterUse', function (done) {
    if (process.env.srv === 'skysql' || process.env.srv === 'skysql-ha') this.skip();
    this.timeout(5000);
    const pool = base.createPoolCallback({
      connectionLimit: 1,
      noControlAfterUse: true
    });
    const initTime = Date.now();
    pool.getConnection((err, conn) => {
      conn.query('SELECT SLEEP(1)', () => {
        conn.release();
      });
    });
    pool.getConnection((err, conn) => {
      conn.query('SELECT SLEEP(1)', () => {
        assert(Date.now() - initTime >= 1985, 'expected > 2s, but was ' + (Date.now() - initTime));
        conn.release();
        pool.end((err) => {
          done();
        });
      });
    });
  });

  it('pool wrong query', function (done) {
    this.timeout(5000);
    const pool = base.createPoolCallback({ connectionLimit: 1 });
    pool.query('wrong query', (err) => {
      if (err.errno === 1141) {
        // SKYSQL ERROR
        assert.isTrue(
          err.message.includes(
            'Query could not be tokenized and will hence be rejected. Please ensure that the SQL syntax is correct.'
          )
        );
        assert.equal(err.sqlState, 'HY000');
      } else {
        assert(err.message.includes('You have an error in your SQL syntax'));
        assert.equal(err.sqlState, '42000');
        assert.equal(err.code, 'ER_PARSE_ERROR');
      }
      pool.end((err) => {
        done();
      });
    });
  });

  it('pool getConnection after close', function (done) {
    const pool = base.createPoolCallback({ connectionLimit: 1 });
    pool.end(() => {
      pool.getConnection((err) => {
        assert(err.message.includes('pool is closed'));
        assert.equal(err.sqlState, 'HY000');
        assert.equal(err.errno, 45027);
        assert.equal(err.code, 'ER_POOL_ALREADY_CLOSED');
        done();
      });
    });
  });

  it('pool query after close', function (done) {
    const pool = base.createPoolCallback({ connectionLimit: 1 });
    pool.end(() => {
      pool.query('select ?', 1, (err) => {
        assert(err.message.includes('pool is closed'));
        assert.equal(err.sqlState, 'HY000');
        assert.equal(err.errno, 45027);
        assert.equal(err.code, 'ER_POOL_ALREADY_CLOSED');
        done();
      });
    });
  });

  it('pool getConnection timeout', function (done) {
    if (process.env.srv === 'skysql' || process.env.srv === 'skysql-ha') this.skip();
    const pool = base.createPoolCallback({
      connectionLimit: 1,
      acquireTimeout: 200
    });
    let errorThrown = false;
    pool.query('SELECT SLEEP(1)', (err) => {
      if (err) {
        done(err);
      } else {
        pool.end((err) => {
          assert.isOk(errorThrown);
          done();
        });
      }
    });
    pool.getConnection((err) => {
      assert(err.message.includes('retrieve connection from pool timeout'));
      assert.equal(err.sqlState, 'HY000');
      assert.equal(err.errno, 45028);
      assert.equal(err.code, 'ER_GET_CONNECTION_TIMEOUT');
      errorThrown = true;
    });
  });

  it('pool query timeout', function (done) {
    if (process.env.srv === 'skysql' || process.env.srv === 'skysql-ha') this.skip();
    this.timeout(5000);
    let errorNo = 0;
    const pool = base.createPoolCallback({
      connectionLimit: 1,
      acquireTimeout: 500
    });
    const initTime = Date.now();
    pool.query('SELECT SLEEP(?)', 4, () => {
      pool.end();
      if (errorNo === 3) {
        done();
      } else {
        done(new Error(`error expeced 3, but was ${errorNo}`));
      }
    });
    pool.query('SELECT 1', (err, res) => {
      assert(err.message.includes('retrieve connection from pool timeout'));
      assert.equal(err.sqlState, 'HY000');
      assert.equal(err.errno, 45028);
      assert.equal(err.code, 'ER_GET_CONNECTION_TIMEOUT');
      errorNo += 1;
    });
    pool.query('SELECT 2', (err) => {
      assert(err.message.includes('retrieve connection from pool timeout'));
      assert.equal(err.sqlState, 'HY000');
      assert.equal(err.errno, 45028);
      assert.equal(err.code, 'ER_GET_CONNECTION_TIMEOUT');
      const elapse = Date.now() - initTime;
<<<<<<< HEAD
      assert.isOk(elapse >= 499 && elapse < 550, 'elapse time was ' + elapse + ' but must be just after 500');
=======
      assert.isOk(
        elapse >= 499 && elapse < 550,
        'elapse time was ' + elapse + ' but must be just after 500'
      );
      errorNo += 1;
>>>>>>> 61598b3f
    });
    setTimeout(() => {
      pool.query('SELECT 3', (err) => {
        assert(err.message.includes('retrieve connection from pool timeout'));
        assert.equal(err.sqlState, 'HY000');
        assert.equal(err.errno, 45028);
        assert.equal(err.code, 'ER_GET_CONNECTION_TIMEOUT');
        const elapse = Date.now() - initTime;
<<<<<<< HEAD
        assert.isOk(elapse >= 698 && elapse < 750, 'elapse time was ' + elapse + ' but must be just after 700');
        done();
=======
        assert.isOk(
          elapse >= 698 && elapse < 750,
          'elapse time was ' + elapse + ' but must be just after 700'
        );
        errorNo += 1;
>>>>>>> 61598b3f
      });
    }, 200);
  });

  it('pool direct execute', function (done) {
    if (process.env.srv === 'skysql' || process.env.srv === 'skysql-ha') this.skip();
    const pool = base.createPoolCallback({ connectionLimit: 1 });
    pool.execute('SELECT ? as a', [2], (err, res, meta) => {
      if (err) return done(err);
      assert.isTrue(res[0].a === 2 || res[0].a === 2n);
      assert.isTrue(meta.length === 1);
      pool.end(() => {
        done();
      });
    });
  });

  it('pool grow', function (done) {
    this.timeout(20000);
    const pool = base.createPoolCallback({ connectionLimit: 10 });
    setTimeout(() => {
      //check available connections in pool
      assert.equal(pool.activeConnections(), 0);
      assert.equal(pool.totalConnections(), 10);
      assert.equal(pool.idleConnections(), 10);
      assert.equal(pool.taskQueueSize(), 0);
      let closed = false;
      let doneSend = false;
      for (let i = 0; i < 10000; i++) {
        pool.query('SELECT ? as a', [i + ''], (err, rows) => {
          if (err) {
            if (!doneSend) {
              doneSend = true;
              done(err);
            }
          } else {
            assert.deepEqual(rows, [{ a: i + '' }]);
          }
        });
      }
      setTimeout(() => {
        if (pool.activeConnections() < 10) {
          // for very slow env
          setTimeout(() => {
            assert.equal(pool.activeConnections(), 10);
            assert.equal(pool.totalConnections(), 10);
            assert.equal(pool.idleConnections(), 0);
            assert.isOk(pool.taskQueueSize() > 8000);
          }, 200);
        } else {
          assert.equal(pool.activeConnections(), 10);
          assert.equal(pool.totalConnections(), 10);
          assert.equal(pool.idleConnections(), 0);
          assert.isOk(pool.taskQueueSize() > 9950);
        }

        setTimeout(() => {
          closed = true;
          pool.end(() => {
            if (Conf.baseConfig.host === 'localhost') {
              assert.equal(pool.activeConnections(), 0);
              assert.equal(pool.totalConnections(), 0);
              assert.equal(pool.idleConnections(), 0);
              assert.equal(pool.taskQueueSize(), 0);
            }
            if (!doneSend) done();
          });
        }, 5000);
      }, 1);
    }, 8000);
  });

  it('connection fail handling', function (done) {
    const pool = base.createPoolCallback({
      connectionLimit: 2,
      minDelayValidation: 200
    });
    setTimeout(() => {
      //check available connections in pool
      assert.equal(pool.activeConnections(), 0);
      assert.equal(pool.totalConnections(), 2);
      assert.equal(pool.idleConnections(), 2);
      assert.equal(pool.taskQueueSize(), 0);

      pool.getConnection((err, conn) => {
        if (err) {
          done(err);
        } else {
          assert.equal(pool.activeConnections(), 1);
          assert.equal(pool.totalConnections(), 2);
          assert.equal(pool.idleConnections(), 1);
          assert.equal(pool.taskQueueSize(), 0);

          conn.query('KILL CONNECTION_ID()', (err) => {
            assert.equal(err.sqlState, 70100);
            assert.equal(pool.activeConnections(), 1);
            assert.equal(pool.totalConnections(), 2);
            assert.equal(pool.idleConnections(), 1);
            assert.equal(pool.taskQueueSize(), 0);
            conn.end(() => {
              assert.equal(pool.activeConnections(), 0);
              assert.equal(pool.taskQueueSize(), 0);
              pool.end(() => {
                done();
              });
            });
          });
        }
      });
    }, 500);
  });

  it('query fail handling', function (done) {
    const pool = base.createPoolCallback({
      connectionLimit: 2,
      minDelayValidation: 200
    });
    setTimeout(() => {
      //check available connections in pool
      assert.equal(pool.activeConnections(), 0);
      assert.equal(pool.totalConnections(), 2);
      assert.equal(pool.idleConnections(), 2);
      assert.equal(pool.taskQueueSize(), 0);

      pool.query('KILL CONNECTION_ID()', (err) => {
        assert.equal(err.sqlState, 70100);
        setImmediate(() => {
          assert.equal(pool.taskQueueSize(), 0);

          setTimeout(() => {
            pool.query('do 1');
            pool.query('do 1', () => {
              setTimeout(() => {
                //connection recreated
                assert.equal(pool.activeConnections(), 0);
                assert.equal(pool.totalConnections(), 2);
                assert.equal(pool.idleConnections(), 2);
                assert.equal(pool.taskQueueSize(), 0);
                pool.end(() => {
                  done();
                });
              }, 250);
            });
          }, 250);
        });
      });
    }, 500);
  });

  it('connection end', function (done) {
    if (process.env.srv === 'skysql' || process.env.srv === 'skysql-ha') this.skip();
    const pool = base.createPoolCallback({ connectionLimit: 2 });
    setTimeout(() => {
      //check available connections in pool
      assert.equal(pool.activeConnections(), 0);
      assert.equal(pool.totalConnections(), 2);
      assert.equal(pool.idleConnections(), 2);

      pool.getConnection((err, conn) => {
        if (err) {
          done(err);
        } else {
          //check available connections in pool
          assert.equal(pool.activeConnections(), 1);
          assert.equal(pool.totalConnections(), 2);
          assert.equal(pool.idleConnections(), 1);

          conn.end(() => {
            assert.equal(pool.activeConnections(), 0);
            assert.equal(pool.totalConnections(), 2);
            assert.equal(pool.idleConnections(), 2);
            pool.end(() => {
              done();
            });
          });
        }
      });
    }, 500);
  });

  it('connection release alias', function (done) {
    const pool = base.createPoolCallback({ connectionLimit: 2 });
    setTimeout(() => {
      //check available connections in pool
      assert.equal(pool.activeConnections(), 0);
      assert.equal(pool.totalConnections(), 2);
      assert.equal(pool.idleConnections(), 2);

      pool.getConnection((err, conn) => {
        if (err) {
          done(err);
        } else {
          //check available connections in pool
          assert.equal(pool.activeConnections(), 1);
          assert.equal(pool.totalConnections(), 2);
          assert.equal(pool.idleConnections(), 1);

          conn.release(() => {
            assert.equal(pool.activeConnections(), 0);
            assert.equal(pool.totalConnections(), 2);
            assert.equal(pool.idleConnections(), 2);
            pool.end(() => {
              done();
            });
          });
        }
      });
    }, 500);
  });

  it('connection destroy', function (done) {
    const pool = base.createPoolCallback({ connectionLimit: 2 });
    setTimeout(() => {
      //check available connections in pool
      assert.equal(pool.activeConnections(), 0);
      assert.equal(pool.totalConnections(), 2);
      assert.equal(pool.idleConnections(), 2);

      pool.getConnection((err, conn) => {
        if (err) {
          done(err);
        } else {
          //check available connections in pool
          assert.equal(pool.activeConnections(), 1);
          assert.equal(pool.totalConnections(), 2);
          assert.equal(pool.idleConnections(), 1);

          conn.destroy();

          assert.equal(pool.activeConnections(), 0);
          assert.equal(pool.totalConnections(), 1);
          assert.equal(pool.idleConnections(), 1);
          pool.end(() => {
            done();
          });
        }
      });
    }, 500);
  });

  it('pool rollback on connection return', function (done) {
    const pool = base.createPoolCallback({ connectionLimit: 1 });
    pool.getConnection((err, conn) => {
      if (err) {
        done(err);
      } else {
        conn.query('DROP TABLE IF EXISTS rollbackTable', (err, res) => {
          conn.query('CREATE TABLE rollbackTable(col varchar(10))', (err, res) => {
            conn.query('set autocommit = 0', (err, res) => {
              conn.beginTransaction((err, res) => {
                conn.query("INSERT INTO rollbackTable value ('test')", (err, res) => {
                  conn.release((err) => {
                    pool.getConnection((err, conn) => {
                      conn.query('SELECT * FROM rollbackTable', (err, res) => {
                        assert.equal(res.length, 0);
                        conn.end(() => {
                          pool.end(() => {
                            done();
                          });
                        });
                      });
                    });
                  });
                });
              });
            });
          });
        });
      }
    });
  });

  it('pool batch', function (done) {
    const pool = base.createPoolCallback({
      connectionLimit: 1,
      resetAfterUse: false
    });
    pool.query('DROP TABLE IF EXISTS parse', (err, res) => {
      pool.query('CREATE TABLE parse(id int, id2 int, id3 int, t varchar(128), id4 int)', (err, res) => {
        pool.batch(
          'INSERT INTO `parse` values (1, ?, 2, ?, 3)',
          [
            [1, 'john'],
            [2, 'jack']
          ],
          (err, res) => {
            if (err) {
              done(err);
            } else {
              assert.equal(res.affectedRows, 2);
              pool.query('select * from `parse`', (err2, res2) => {
                assert.deepEqual(res2, [
                  {
                    id: 1,
                    id2: 1,
                    id3: 2,
                    t: 'john',
                    id4: 3
                  },
                  {
                    id: 1,
                    id2: 2,
                    id3: 2,
                    t: 'jack',
                    id4: 3
                  }
                ]);
                pool.query('DROP TABLE parse');
                pool.end(() => {
                  done();
                });
              });
            }
          }
        );
      });
    });
  });

  it('pool batch without parameters', function (done) {
    const pool = base.createPoolCallback({
      connectionLimit: 1,
      resetAfterUse: false
    });
    pool.batch('INSERT INTO `parse` values (1, ?, 2, ?, 3)', (err, res) => {
      pool.end();
      if (err) {
        assert.isTrue(err.message.includes('Batch must have values set'));
        done();
      } else {
        done(new Error('must have thrown error'));
      }
    });
  });

  it('pool batch single array', function (done) {
    const pool = base.createPoolCallback({
      connectionLimit: 1,
      resetAfterUse: false
    });
    pool.query('DROP TABLE IF EXISTS singleBatchArrayCallback', (err, res) => {
      if (err) {
        pool.end();
        done(err);
      } else {
        pool.query('CREATE TABLE singleBatchArrayCallback(id int)', (err, res) => {
          if (err) {
            pool.end();
            done(err);
          } else {
            pool.batch('INSERT INTO `singleBatchArrayCallback` values (?)', [1, 2, 3], (err, res) => {
              if (err) {
                pool.end();
                done(err);
              } else {
                pool.query('select * from `singleBatchArrayCallback`', (err, res) => {
                  assert.deepEqual(res, [
                    {
                      id: 1
                    },
                    {
                      id: 2
                    },
                    {
                      id: 3
                    }
                  ]);
                  pool.end();
                  done();
                });
              }
            });
          }
        });
      }
    });
  });

  it('test minimum idle decrease', function (done) {
    if (process.env.srv === 'skysql' || process.env.srv === 'skysql-ha') this.skip();
    this.timeout(30000);
    const pool = base.createPoolCallback({
      connectionLimit: 10,
      minimumIdle: 4,
      idleTimeout: 2,
      acquireTimeout: 20000
    });
    setTimeout(() => {
      for (let i = 0; i < 5000; i++) {
        pool.query('SELECT ' + i);
      }
      pool.query('SELECT 5000', [], (err) => {
        if (err) {
          pool.end();
          done(err);
        } else {
          setTimeout(() => {
            assert.equal(pool.totalConnections(), 10);
            assert.isTrue(pool.idleConnections() === 9 || pool.idleConnections() === 10);
          }, 5);

          setTimeout(() => {
            //minimumIdle-1 is possible after reaching idleTimeout and connection
            // is still not recreated
            assert.isTrue(pool.totalConnections() === 4 || pool.totalConnections() === 3);
            assert.isTrue(pool.idleConnections() === 4 || pool.idleConnections() === 3);
            pool.end();
            done();
          }, 7000);
        }
      });
    }, 4000);
  });

  it('test minimum idle', function (done) {
    this.timeout(10000);
    const pool = base.createPoolCallback({
      connectionLimit: 10,
      minimumIdle: 4,
      idleTimeout: 2,
      acquireTimeout: 20000
    });

    setTimeout(() => {
      //minimumIdle-1 is possible after reaching idleTimeout and connection
      // is still not recreated
      assert.isTrue(pool.totalConnections() === 4 || pool.totalConnections() === 3);
      assert.isTrue(pool.idleConnections() === 4 || pool.idleConnections() === 3);
      pool.end();
      done();
    }, 4000);
  });

  it('pool immediate error', function (done) {
    const pool = base.createPoolCallback({});
    pool.getConnection((err, conn) => {
      if (err) {
        assert(err.message.includes('Cannot add request to pool, pool is closed'));
        assert.equal(err.sqlState, 'HY000');
        assert.equal(err.errno, 45027);
        assert.equal(err.code, 'ER_POOL_ALREADY_CLOSED');
        done();
      } else {
        done(new Error('must have thrown an Exception'));
      }
    });
    pool.end();
  });
});<|MERGE_RESOLUTION|>--- conflicted
+++ resolved
@@ -244,15 +244,11 @@
       assert.equal(err.errno, 45028);
       assert.equal(err.code, 'ER_GET_CONNECTION_TIMEOUT');
       const elapse = Date.now() - initTime;
-<<<<<<< HEAD
-      assert.isOk(elapse >= 499 && elapse < 550, 'elapse time was ' + elapse + ' but must be just after 500');
-=======
       assert.isOk(
         elapse >= 499 && elapse < 550,
         'elapse time was ' + elapse + ' but must be just after 500'
       );
       errorNo += 1;
->>>>>>> 61598b3f
     });
     setTimeout(() => {
       pool.query('SELECT 3', (err) => {
@@ -261,16 +257,11 @@
         assert.equal(err.errno, 45028);
         assert.equal(err.code, 'ER_GET_CONNECTION_TIMEOUT');
         const elapse = Date.now() - initTime;
-<<<<<<< HEAD
-        assert.isOk(elapse >= 698 && elapse < 750, 'elapse time was ' + elapse + ' but must be just after 700');
-        done();
-=======
         assert.isOk(
           elapse >= 698 && elapse < 750,
           'elapse time was ' + elapse + ' but must be just after 700'
         );
         errorNo += 1;
->>>>>>> 61598b3f
       });
     }, 200);
   });
